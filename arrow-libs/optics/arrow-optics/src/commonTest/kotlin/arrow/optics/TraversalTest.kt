package arrow.optics

import arrow.optics.test.functionAToB
import arrow.optics.test.option
import arrow.optics.test.laws.TraversalLaws
import arrow.optics.test.laws.testLaws
import arrow.optics.test.nonEmptyList
import io.kotest.core.spec.style.StringSpec
import io.kotest.property.Arb
import io.kotest.property.arbitrary.char
import io.kotest.property.arbitrary.int
import io.kotest.property.arbitrary.list
import io.kotest.property.arbitrary.long
import io.kotest.property.arbitrary.map
import io.kotest.property.arbitrary.string

class TraversalTest : StringSpec({

    testLaws(
      "Traversal list - ",
      TraversalLaws(
        traversal = Traversal.list(),
        aGen = Arb.list(Arb.int()),
        bGen = Arb.int(),
        funcGen = Arb.functionAToB(Arb.int()),
      )
    )

    testLaws(
      "Traversal Nel - ",
      TraversalLaws(
        traversal = Traversal.nonEmptyList(),
        aGen = Arb.nonEmptyList(Arb.int()),
        bGen = Arb.int(),
        funcGen = Arb.functionAToB(Arb.int()),
      )
    )

    testLaws(
      "Traversal sequence - ",
      TraversalLaws(
        traversal = Traversal.sequence(),
<<<<<<< HEAD
        aGen = Arb.list(Arb.string()).map { it.asSequence() },
        bGen = Arb.string(),
        funcGen = Arb.functionAToB(Arb.string()),
=======
        aGen = Arb.sequence(Arb.int()),
        bGen = Arb.int(),
        funcGen = Arb.functionAToB(Arb.int()),
>>>>>>> b8cce767
        eq = { a, b -> a.toList() == b.toList() }
      )
    )

    testLaws(
      "Traversal map - ",
      TraversalLaws(
        traversal = Traversal.map(),
        aGen = Arb.map(Arb.int(), Arb.long()),
        bGen = Arb.long(),
        funcGen = Arb.functionAToB(Arb.string()),
      )
    )

    testLaws(
      "Traversal option - ",
      TraversalLaws(
        traversal = Traversal.option(),
        aGen = Arb.option(Arb.string()),
        bGen = Arb.string(),
        funcGen = Arb.functionAToB(Arb.string()),
      )
    )

    testLaws(
      "Traversal string - ",
      TraversalLaws(
        traversal = Traversal.string(),
        aGen = Arb.string(),
        bGen = Arb.char(),
        funcGen = Arb.functionAToB(Arb.char()),
      )
    )

})<|MERGE_RESOLUTION|>--- conflicted
+++ resolved
@@ -40,15 +40,9 @@
       "Traversal sequence - ",
       TraversalLaws(
         traversal = Traversal.sequence(),
-<<<<<<< HEAD
-        aGen = Arb.list(Arb.string()).map { it.asSequence() },
-        bGen = Arb.string(),
-        funcGen = Arb.functionAToB(Arb.string()),
-=======
-        aGen = Arb.sequence(Arb.int()),
+        aGen = Arb.list(Arb.int()).map { it.asSequence() },
         bGen = Arb.int(),
         funcGen = Arb.functionAToB(Arb.int()),
->>>>>>> b8cce767
         eq = { a, b -> a.toList() == b.toList() }
       )
     )
