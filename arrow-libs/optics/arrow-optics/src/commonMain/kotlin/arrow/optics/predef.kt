--- conflicted
+++ resolved
@@ -5,16 +5,4 @@
   @Suppress("UNCHECKED_CAST")
   inline fun <T> unbox(value: Any?): T =
     if (value === this) null as T else value as T
-<<<<<<< HEAD
-}
-
-private object BooleanOr : Monoid<Boolean> {
-  override fun empty(): Boolean = false
-  override fun append(a: Boolean, b: Boolean): Boolean = a || b
-}
-
-internal fun Monoid.Companion.booleanOr(): Monoid<Boolean> =
-  BooleanOr
-=======
-}
->>>>>>> f7e41cd5
+}