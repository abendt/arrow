--- conflicted
+++ resolved
@@ -58,7 +58,6 @@
    * Join two [PTraversal] with the same target
    */
   public fun <U, V> choice(other: PTraversal<U, V, A, B>): PTraversal<Either<S, U>, Either<T, V>, A, B> =
-<<<<<<< HEAD
     object : PTraversal<Either<S, U>, Either<T, V>, A, B> {
       override fun <R> foldMap(M: Monoid<R>, source: Either<S, U>, map: (A) -> R): R =
         source.fold(
@@ -68,33 +67,22 @@
 
       override fun modify(source: Either<S, U>, map: (focus: A) -> B): Either<T, V> =
         source.fold(
-          { a -> Either.Left(this@PTraversal.modify(a, map)) },
+          { a -> Either.Left(this.modify(a, map)) },
           { u -> Either.Right(other.modify(u, map)) }
         )
-=======
-    PTraversal { s, f ->
-      s.fold(
-        { a -> Either.Left(this.modify(a, f)) },
-        { u -> Either.Right(other.modify(u, f)) }
-      )
->>>>>>> f7e41cd5
     }
 
   /**
    * Compose a [PTraversal] with a [PTraversal]
    */
   public infix fun <C, D> compose(other: PTraversal<in A, out B, out C, in D>): PTraversal<S, T, C, D> =
-<<<<<<< HEAD
     object : PTraversal<S, T, C, D> {
       override fun <R> foldMap(M: Monoid<R>, source: S, map: (C) -> R): R =
         this@PTraversal.foldMap(M, source) { c -> other.foldMap(M, c, map) }
 
       override fun modify(source: S, map: (focus: C) -> D): T =
-        this@PTraversal.modify(source) { b -> other.modify(b, map) }
+        this.modify(source) { b -> other.modify(b, map) }
     }
-=======
-    PTraversal { s, f -> this.modify(s) { b -> other.modify(b, f) } }
->>>>>>> f7e41cd5
 
   public operator fun <C, D> plus(other: PTraversal<in A, out B, out C, in D>): PTraversal<S, T, C, D> =
     this compose other
@@ -207,7 +195,6 @@
     public fun <S> id(): Traversal<S, S> = PLens.id()
 
     public fun <S> codiagonal(): Traversal<Either<S, S>, S> =
-<<<<<<< HEAD
       object : Traversal<Either<S, S>, S> {
         override fun <R> foldMap(M: Monoid<R>, source: Either<S, S>, map: (focus: S) -> R): R =
           source.fold(
@@ -218,10 +205,7 @@
         override fun modify(source: Either<S, S>, map: (focus: S) -> S): Either<S, S> =
           source.bimap(map, map)
       }
-      // Traversal { s, f -> s.bimap(f, f) }
-=======
-      Traversal { s, f -> s.mapLeft(f).map(f) }
->>>>>>> f7e41cd5
+      // Traversal { s, f -> s.mapLeft(f).map(f) }
 
     /**
      * [PTraversal] that points to nothing
@@ -386,10 +370,7 @@
     /**
      * [Traversal] for [Either] that has focus in each [Either.Right].
      *
-<<<<<<< HEAD
      * @receiver [PTraversal.Companion] to make it statically available.
-=======
->>>>>>> f7e41cd5
      * @return [Traversal] with source [Either] and focus every [Either.Right] of the source.
      */
     @JvmStatic
@@ -615,21 +596,10 @@
    * @return [Traversal] with a focus in [A]
    */
   public val <U, V> PLens<U, V, S, T>.every: PTraversal<U, V, A, B>
-    get() = this@every.compose(this@PTraversal)
-
-  /**
-<<<<<<< HEAD
-=======
-   * DSL to compose [Traversal] with a [Iso] for a structure [S] to see all its foci [A]
-   *
-   * @receiver [Iso] with a focus in [S]
-   * @return [Traversal] with a focus in [A]
-   */
-  public val <U, V> PIso<U, V, S, T>.every: PTraversal<U, V, A, B>
-    get() = this@every.compose(this@PTraversal)
-
-  /**
->>>>>>> f7e41cd5
+    get() =
+      this@every.compose(this@PTraversal)
+
+  /**
    * DSL to compose [Traversal] with a [Prism] for a structure [S] to see all its foci [A]
    *
    * @receiver [Prism] with a focus in [S]
@@ -645,21 +615,10 @@
    * @return [Traversal] with a focus in [A]
    */
   public val <U, V> POptional<U, V, S, T>.every: PTraversal<U, V, A, B>
-    get() = this@every.compose(this@PTraversal)
-
-  /**
-<<<<<<< HEAD
-=======
-   * DSL to compose [Traversal] with a [Setter] for a structure [S] to see all its foci [A]
-   *
-   * @receiver [Setter] with a focus in [S]
-   * @return [Setter] with a focus in [A]
-   */
-  public val <U, V> PSetter<U, V, S, T>.every: PSetter<U, V, A, B>
-    get() = this@every.compose(this@PTraversal)
-
-  /**
->>>>>>> f7e41cd5
+    get() =
+      this.compose(this@PTraversal)
+
+  /**
    * DSL to compose [Traversal] with a [Traversal] for a structure [S] to see all its foci [A]
    *
    * @receiver [Traversal] with a focus in [S]
@@ -668,15 +627,4 @@
   public val <U, V> PTraversal<U, V, S, T>.every: PTraversal<U, V, A, B>
     get() = this@every.compose(this@PTraversal)
 
-<<<<<<< HEAD
-=======
-  /**
-   * DSL to compose [Traversal] with a [PEvery] for a structure [S] to see all its foci [A]
-   *
-   * @receiver [PEvery] with a focus in [S]
-   * @return [PEvery] with a focus in [A]
-   */
-  public val <U, V> PEvery<U, V, S, T>.every: PTraversal<U, V, A, B>
-    get() = this@every.compose(this@PTraversal)
->>>>>>> f7e41cd5
 }