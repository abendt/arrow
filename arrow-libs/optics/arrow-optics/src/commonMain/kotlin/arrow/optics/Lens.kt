package arrow.optics

import arrow.core.Either
import arrow.core.NonEmptyList
import arrow.core.identity
import arrow.typeclasses.Monoid
import kotlin.jvm.JvmStatic

/**
 * [Lens] is a type alias for [PLens] which fixes the type arguments
 * and restricts the [PLens] to monomorphic updates.
 */
public typealias Lens<S, A> = PLens<S, S, A, A>

/**
 * A [Lens] (or Functional Reference) is an optic that can focus into a structure for
 * getting, setting or modifying the focus (target).
 *
 * A (polymorphic) [PLens] is useful when setting or modifying a value for a constructed type
 * i.e. PLens<Pair<Double, Int>, Pair<String, Int>, Double, String>
 *
 * A [PLens] can be seen as a pair of functions:
 * - `get: (S) -> A` meaning we can focus into an `S` and extract an `A`
 * - `set: (B) -> (S) -> T` meaning we can focus into an `S` and set a value `B` for a target `A` and obtain a modified source `T`
 *
 * @param S the source of a [PLens]
 * @param T the modified source of a [PLens]
 * @param A the focus of a [PLens]
 * @param B the modified focus of a [PLens]
 */
public interface PLens<S, T, A, B> : POptional<S, T, A, B> {

  public fun get(source: S): A

  override fun set(source: S, focus: B): T

  override fun getOrModify(source: S): Either<T, A> =
    Either.Right(get(source))

  override fun <R> foldMap(M: Monoid<R>, source: S, map: (focus: A) -> R): R =
    map(get(source))

  /**
   * Join two [PLens] with the same focus in [A]
   */
  public infix fun <S1, T1> choice(other: PLens<S1, T1, A, B>): PLens<Either<S, S1>, Either<T, T1>, A, B> = PLens(
    { ss -> ss.fold(this::get, other::get) },
    { ss, b -> ss.mapLeft { s -> set(s, b) }.map { s -> other.set(s, b) } }
  )

  /**
   * Pair two disjoint [PLens]
   */
  public infix fun <S1, T1, A1, B1> split(other: PLens<S1, T1, A1, B1>): PLens<Pair<S, S1>, Pair<T, T1>, Pair<A, A1>, Pair<B, B1>> =
    PLens(
      { (s, c) -> get(s) to other.get(c) },
      { (s, s1), (b, b1) -> set(s, b) to other.set(s1, b1) }
    )

  /**
   * Create a product of the [PLens] and a type [C]
   */
  override fun <C> first(): PLens<Pair<S, C>, Pair<T, C>, Pair<A, C>, Pair<B, C>> = PLens(
    { (s, c) -> get(s) to c },
    { (s, _), (b, c) -> set(s, b) to c }
  )

  /**
   * Create a product of a type [C] and the [PLens]
   */
  override fun <C> second(): PLens<Pair<C, S>, Pair<C, T>, Pair<C, A>, Pair<C, B>> = PLens(
    { (c, s) -> c to get(s) },
    { (_, s), (c, b) -> c to set(s, b) }
  )

  /**
   * Compose a [PLens] with another [PLens]
   */
  public infix fun <C, D> compose(other: PLens<in A, out B, out C, in D>): PLens<S, T, C, D> = Lens(
    { a -> other.get(get(a)) },
    { s, c -> set(s, other.set(get(s), c)) }
  )

  public operator fun <C, D> plus(other: PLens<in A, out B, out C, in D>): PLens<S, T, C, D> =
    this compose other

  public companion object {

<<<<<<< HEAD
    public fun <S> id(): Lens<S, S> = Lens(
      get = { it },
      set = { _, s -> s }
    )
=======
    public fun <S> id(): PIso<S, S, S, S> = PIso.id()
>>>>>>> f7e41cd5

    /**
     * [PLens] that takes either [S] or [S] and strips the choice of [S].
     */
    public fun <S> codiagonal(): Lens<Either<S, S>, S> = Lens(
      get = { it.fold(::identity, ::identity) },
      set = { s, b -> s.mapLeft { b }.map { b } }
    )

    /**
     * Invoke operator overload to create a [PLens] of type `S` with target `A`.
     * Can also be used to construct [Lens]
     */
    public operator fun <S, T, A, B> invoke(get: (S) -> A, set: (S, B) -> T): PLens<S, T, A, B> =
      object : PLens<S, T, A, B> {
        override fun get(source: S): A = get(source)
        override fun set(source: S, focus: B): T = set(source, focus)
      }

    /**
     * [Lens] to operate on the head of a [NonEmptyList]
     */
    @JvmStatic
    public fun <A> nonEmptyListHead(): Lens<NonEmptyList<A>, A> =
      Lens(
        get = NonEmptyList<A>::head,
        set = { nel, newHead -> NonEmptyList(newHead, nel.tail) }
      )

    /**
     * [Lens] to operate on the tail of a [NonEmptyList]
     */
    @JvmStatic
    public fun <A> nonEmptyListTail(): Lens<NonEmptyList<A>, List<A>> =
      Lens(
        get = NonEmptyList<A>::tail,
        set = { nel, newTail -> NonEmptyList(nel.head, newTail) }
      )

    /**
     * [PLens] to focus into the first value of a [Pair]
     */
    @JvmStatic
    public fun <A, B, R> pairPFirst(): PLens<Pair<A, B>, Pair<R, B>, A, R> =
      PLens(
        get = { it.first },
        set = { (_, b), r -> r to b }
      )

    /**
     * [Lens] to focus into the first value of a [Pair]
     */
    @JvmStatic
    public fun <A, B> pairFirst(): Lens<Pair<A, B>, A> =
      pairPFirst()

    /**
     * [PLens] to focus into the second value of a [Pair]
     */
    @JvmStatic
    public fun <A, B, R> pairPSecond(): PLens<Pair<A, B>, Pair<A, R>, B, R> =
      PLens(
        get = { it.second },
        set = { (a, _), r -> a to r }
      )

    /**
     * [Lens] to focus into the second value of a [Pair]
     */
    @JvmStatic
    public fun <A, B> pairSecond(): Lens<Pair<A, B>, B> =
      pairPSecond()

    /**
     * [PLens] to focus into the first value of a [Triple]
     */
    @JvmStatic
    public fun <A, B, C, R> triplePFirst(): PLens<Triple<A, B, C>, Triple<R, B, C>, A, R> =
      PLens(
        get = { it.first },
        set = { (_, b, c), r -> Triple(r, b, c) }
      )

    /**
     * [Lens] to focus into the first value of a [Triple]
     */
    @JvmStatic
    public fun <A, B, C> tripleFirst(): Lens<Triple<A, B, C>, A> =
      triplePFirst()

    /**
     * [PLens] to focus into the second value of a [Triple]
     */
    @JvmStatic
    public fun <A, B, C, R> triplePSecond(): PLens<Triple<A, B, C>, Triple<A, R, C>, B, R> =
      PLens(
        get = { it.second },
        set = { (a, _, c), r -> Triple(a, r, c) }
      )

    /**
     * [Lens] to focus into the second value of a [Triple]
     */
    @JvmStatic
    public fun <A, B, C> tripleSecond(): Lens<Triple<A, B, C>, B> =
      triplePSecond()

    /**
     * [PLens] to focus into the third value of a [Triple]
     */
    @JvmStatic
    public fun <A, B, C, R> triplePThird(): PLens<Triple<A, B, C>, Triple<A, B, R>, C, R> =
      PLens(
        get = { it.third },
        set = { (a, b, _), r -> Triple(a, b, r) }
      )

    /**
     * [Lens] to focus into the third value of a [Triple]
     */
    @JvmStatic
    public fun <A, B, C> tripleThird(): Lens<Triple<A, B, C>, C> =
      triplePThird()

    /**
     * Defines equality between String and [List] of [Char]
     */
    @JvmStatic
    public fun stringToList(): Lens<String, List<Char>> = PLens(
      get = CharSequence::toList,
      set = { _, ss -> ss.joinToString(separator = "") }
    )
  }
}<|MERGE_RESOLUTION|>--- conflicted
+++ resolved
@@ -86,14 +86,10 @@
 
   public companion object {
 
-<<<<<<< HEAD
     public fun <S> id(): Lens<S, S> = Lens(
       get = { it },
       set = { _, s -> s }
     )
-=======
-    public fun <S> id(): PIso<S, S, S, S> = PIso.id()
->>>>>>> f7e41cd5
 
     /**
      * [PLens] that takes either [S] or [S] and strips the choice of [S].
