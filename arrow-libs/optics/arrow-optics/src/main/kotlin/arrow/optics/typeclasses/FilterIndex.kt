package arrow.optics.typeclasses

<<<<<<< HEAD
import arrow.core.Predicate
import arrow.optics.Every
=======
import arrow.Kind
import arrow.core.NonEmptyList
import arrow.core.Predicate
import arrow.core.Tuple2
import arrow.core.k
import arrow.core.toT
>>>>>>> e4f33567
import arrow.optics.Iso

/**
 * [FilterIndex] provides a [Every] for a structure [S] with all its foci [A] whose index [I] satisfies a predicate.
 *
 * @param S source of [Every]
 * @param I index that uniquely identifies every focus of the [Every]
 * @param A focus that is supposed to be unique for a given pair [S] and [I]
 */
fun interface FilterIndex<S, I, A> {

  /**
   * Filter the foci [A] of a [Every] with the predicate [p].
   */
  fun filter(p: Predicate<I>): Every<S, A>

  companion object {

    /**
     * Lift an instance of [FilterIndex] using an [Iso]
     */
    fun <S, A, I, B> fromIso(FI: FilterIndex<A, I, B>, iso: Iso<S, A>): FilterIndex<S, I, B> =
      FilterIndex { p -> iso compose FI.filter(p) }
<<<<<<< HEAD
=======

    /**
     * Create an instance of [FilterIndex] from a [Traverse] and a function `Kind<S, A>) -> Kind<S, Tuple2<A, Int>>`
     */
    fun <S, A> fromTraverse(
      zipWithIndex: (Kind<S, A>) -> Kind<S, Tuple2<A, Int>>,
      traverse: Traverse<S>
    ): FilterIndex<Kind<S, A>, Int, A> =
      FilterIndex { p ->
        object : Traversal<Kind<S, A>, A> {
          override fun <F> modifyF(FA: Applicative<F>, s: Kind<S, A>, f: (A) -> Kind<F, A>): Kind<F, Kind<S, A>> =
            traverse.run {
              FA.run {
                zipWithIndex(s).traverse(this) { (a, j) ->
                  if (p(j)) f(a) else just(a)
                }
              }
            }
        }
      }

    /**
     * [FilterIndex] instance definition for [List].
     */
    @JvmStatic
    fun <A> list(): FilterIndex<List<A>, Int, A> =
      FilterIndex { p ->
        object : Traversal<List<A>, A> {
          override fun <F> modifyF(FA: Applicative<F>, s: List<A>, f: (A) -> Kind<F, A>): Kind<F, List<A>> =
            s.mapIndexed { index, a -> a toT index }.k().traverse(FA) { (a, j) ->
              if (p(j)) f(a) else FA.just(a)
            }
        }
      }

    @JvmStatic
    fun <K, V> map(): FilterIndex<Map<K, V>, K, V> =
      FilterIndex { p ->
        object : Traversal<Map<K, V>, V> {
          override fun <F> modifyF(FA: Applicative<F>, s: Map<K, V>, f: (V) -> Kind<F, V>): Kind<F, Map<K, V>> =
            FA.run {
              s.toList().k().traverse(FA) { (k, v) ->
                (if (p(k)) f(v) else just(v)).map {
                  k to it
                }
              }.map { it.toMap() }
            }
        }
      }

    /**
     * [FilterIndex] instance definition for [NonEmptyList].
     */
    @JvmStatic
    fun <A> nonEmptyList(): FilterIndex<NonEmptyList<A>, Int, A> =
      FilterIndex { p ->
        object : Traversal<NonEmptyList<A>, A> {
          override fun <F> modifyF(
            FA: Applicative<F>,
            s: NonEmptyList<A>,
            f: (A) -> Kind<F, A>
          ): Kind<F, NonEmptyList<A>> =
            s.all.mapIndexed { index, a -> a toT index }
              .let(NonEmptyList.Companion::fromListUnsafe)
              .traverse(FA) { (a, j) -> if (p(j)) f(a) else FA.just(a) }
        }
      }

    @JvmStatic
    fun <A> sequence(): FilterIndex<Sequence<A>, Int, A> =
      FilterIndex { p ->
        object : Traversal<Sequence<A>, A> {
          override fun <F> modifyF(FA: Applicative<F>, s: Sequence<A>, f: (A) -> Kind<F, A>): Kind<F, Sequence<A>> =
            FA.run {
              s.mapIndexed { index, a -> a toT index }.k().traverse(FA) { (a, j) ->
                if (p(j)) f(a) else just(a)
              }
            }
        }
      }

    /**
     * [FilterIndex] instance for [String].
     * It allows filtering of every [Char] in a [String] by its index's position.
     *
     * @receiver [FilterIndex.Companion] to make the instance statically available.
     * @return [FilterIndex] instance
     */
    @JvmStatic
    fun string(): FilterIndex<String, Int, Char> =
      FilterIndex { p ->
        Iso.stringToList() compose FilterIndex.list<Char>().filter(p)
      }
>>>>>>> e4f33567
  }
}<|MERGE_RESOLUTION|>--- conflicted
+++ resolved
@@ -1,17 +1,10 @@
 package arrow.optics.typeclasses
 
-<<<<<<< HEAD
+import arrow.core.NonEmptyList
 import arrow.core.Predicate
 import arrow.optics.Every
-=======
-import arrow.Kind
-import arrow.core.NonEmptyList
-import arrow.core.Predicate
-import arrow.core.Tuple2
-import arrow.core.k
-import arrow.core.toT
->>>>>>> e4f33567
 import arrow.optics.Iso
+import arrow.typeclasses.Monoid
 
 /**
  * [FilterIndex] provides a [Every] for a structure [S] with all its foci [A] whose index [I] satisfies a predicate.
@@ -34,28 +27,6 @@
      */
     fun <S, A, I, B> fromIso(FI: FilterIndex<A, I, B>, iso: Iso<S, A>): FilterIndex<S, I, B> =
       FilterIndex { p -> iso compose FI.filter(p) }
-<<<<<<< HEAD
-=======
-
-    /**
-     * Create an instance of [FilterIndex] from a [Traverse] and a function `Kind<S, A>) -> Kind<S, Tuple2<A, Int>>`
-     */
-    fun <S, A> fromTraverse(
-      zipWithIndex: (Kind<S, A>) -> Kind<S, Tuple2<A, Int>>,
-      traverse: Traverse<S>
-    ): FilterIndex<Kind<S, A>, Int, A> =
-      FilterIndex { p ->
-        object : Traversal<Kind<S, A>, A> {
-          override fun <F> modifyF(FA: Applicative<F>, s: Kind<S, A>, f: (A) -> Kind<F, A>): Kind<F, Kind<S, A>> =
-            traverse.run {
-              FA.run {
-                zipWithIndex(s).traverse(this) { (a, j) ->
-                  if (p(j)) f(a) else just(a)
-                }
-              }
-            }
-        }
-      }
 
     /**
      * [FilterIndex] instance definition for [List].
@@ -63,26 +34,28 @@
     @JvmStatic
     fun <A> list(): FilterIndex<List<A>, Int, A> =
       FilterIndex { p ->
-        object : Traversal<List<A>, A> {
-          override fun <F> modifyF(FA: Applicative<F>, s: List<A>, f: (A) -> Kind<F, A>): Kind<F, List<A>> =
-            s.mapIndexed { index, a -> a toT index }.k().traverse(FA) { (a, j) ->
-              if (p(j)) f(a) else FA.just(a)
-            }
+        object : Every<List<A>, A> {
+          override fun <R> foldMap(M: Monoid<R>, s: List<A>, map: (A) -> R): R = M.run {
+            s.foldIndexed(empty()) { index, acc, a -> if (p(index)) acc.combine(map(a)) else acc }
+          }
+
+          override fun modify(s: List<A>, map: (focus: A) -> A): List<A> =
+            s.mapIndexed { index, a -> if (p(index)) map(a) else a }
         }
       }
 
     @JvmStatic
     fun <K, V> map(): FilterIndex<Map<K, V>, K, V> =
       FilterIndex { p ->
-        object : Traversal<Map<K, V>, V> {
-          override fun <F> modifyF(FA: Applicative<F>, s: Map<K, V>, f: (V) -> Kind<F, V>): Kind<F, Map<K, V>> =
-            FA.run {
-              s.toList().k().traverse(FA) { (k, v) ->
-                (if (p(k)) f(v) else just(v)).map {
-                  k to it
-                }
-              }.map { it.toMap() }
+        object : Every<Map<K, V>, V> {
+          override fun <R> foldMap(M: Monoid<R>, source: Map<K, V>, map: (V) -> R): R = M.run {
+            source.entries.fold(empty()) { acc, (k, v) ->
+              if (p(k)) acc.combine(map(v)) else acc
             }
+          }
+
+          override fun modify(source: Map<K, V>, map: (focus: V) -> V): Map<K, V> =
+            source.mapValues { (k, v) -> if (p(k)) map(v) else v }
         }
       }
 
@@ -92,28 +65,30 @@
     @JvmStatic
     fun <A> nonEmptyList(): FilterIndex<NonEmptyList<A>, Int, A> =
       FilterIndex { p ->
-        object : Traversal<NonEmptyList<A>, A> {
-          override fun <F> modifyF(
-            FA: Applicative<F>,
-            s: NonEmptyList<A>,
-            f: (A) -> Kind<F, A>
-          ): Kind<F, NonEmptyList<A>> =
-            s.all.mapIndexed { index, a -> a toT index }
-              .let(NonEmptyList.Companion::fromListUnsafe)
-              .traverse(FA) { (a, j) -> if (p(j)) f(a) else FA.just(a) }
+        object : Every<NonEmptyList<A>, A> {
+          override fun <R> foldMap(M: Monoid<R>, source: NonEmptyList<A>, map: (A) -> R): R = M.run {
+            source.foldIndexed(empty()) { index, acc, r ->
+              if (p(index)) acc.combine(map(r)) else acc
+            }
+          }
+
+          override fun modify(source: NonEmptyList<A>, map: (focus: A) -> A): NonEmptyList<A> =
+            NonEmptyList.fromListUnsafe(source.mapIndexed { index, a -> if (p(index)) map(a) else a })
         }
       }
 
     @JvmStatic
     fun <A> sequence(): FilterIndex<Sequence<A>, Int, A> =
       FilterIndex { p ->
-        object : Traversal<Sequence<A>, A> {
-          override fun <F> modifyF(FA: Applicative<F>, s: Sequence<A>, f: (A) -> Kind<F, A>): Kind<F, Sequence<A>> =
-            FA.run {
-              s.mapIndexed { index, a -> a toT index }.k().traverse(FA) { (a, j) ->
-                if (p(j)) f(a) else just(a)
-              }
+        object : Every<Sequence<A>, A> {
+          override fun <R> foldMap(M: Monoid<R>, source: Sequence<A>, map: (A) -> R): R = M.run {
+            source.foldIndexed(empty()) { index, acc, a ->
+              if (p(index)) acc.combine(map(a)) else acc
             }
+          }
+
+          override fun modify(source: Sequence<A>, map: (focus: A) -> A): Sequence<A> =
+            source.mapIndexed { index, a -> if (p(index)) map(a) else a }
         }
       }
 
@@ -127,8 +102,7 @@
     @JvmStatic
     fun string(): FilterIndex<String, Int, Char> =
       FilterIndex { p ->
-        Iso.stringToList() compose FilterIndex.list<Char>().filter(p)
+        Iso.stringToList() compose list<Char>().filter(p)
       }
->>>>>>> e4f33567
   }
 }