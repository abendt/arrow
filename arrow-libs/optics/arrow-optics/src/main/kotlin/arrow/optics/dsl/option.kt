--- conflicted
+++ resolved
@@ -5,14 +5,9 @@
 import arrow.optics.Iso
 import arrow.optics.Lens
 import arrow.optics.Optional
-import arrow.optics.PPrism
 import arrow.optics.Prism
 import arrow.optics.Setter
 import arrow.optics.Traversal
-<<<<<<< HEAD
-import arrow.optics.option
-=======
->>>>>>> e4f33567
 
 /**
  * DSL to compose a [Prism] with focus [arrow.core.Some] with a [Lens] with a focus of [Option]<[S]>
@@ -20,11 +15,7 @@
  * @receiver [Lens] with a focus in [Option]<[S]>
  * @return [Optional] with a focus in [S]
  */
-<<<<<<< HEAD
-inline val <T, S> Lens<T, Option<S>>.some: Optional<T, S> inline get() = this.compose(PPrism.option())
-=======
 inline val <T, S> Lens<T, Option<S>>.some: Optional<T, S> inline get() = this.compose(Prism.some())
->>>>>>> e4f33567
 
 /**
  * DSL to compose a [Prism] with focus [arrow.core.Some] with a [Iso] with a focus of [Option]<[S]>
@@ -32,11 +23,7 @@
  * @receiver [Iso] with a focus in [Option]<[S]>
  * @return [Prism] with a focus in [S]
  */
-<<<<<<< HEAD
-inline val <T, S> Iso<T, Option<S>>.some: Prism<T, S> inline get() = this.compose(PPrism.option())
-=======
 inline val <T, S> Iso<T, Option<S>>.some: Prism<T, S> inline get() = this.compose(Prism.some())
->>>>>>> e4f33567
 
 /**
  * DSL to compose a [Prism] with focus [arrow.core.Some] with a [Prism] with a focus of [Option]<[S]>
@@ -44,11 +31,7 @@
  * @receiver [Prism] with a focus in [Option]<[S]>
  * @return [Prism] with a focus in [S]
  */
-<<<<<<< HEAD
-inline val <T, S> Prism<T, Option<S>>.some: Prism<T, S> inline get() = this.compose(PPrism.option())
-=======
 inline val <T, S> Prism<T, Option<S>>.some: Prism<T, S> inline get() = this.compose(Prism.some())
->>>>>>> e4f33567
 
 /**
  * DSL to compose a [Prism] with focus [arrow.core.Some] with a [Optional] with a focus of [Option]<[S]>
@@ -56,11 +39,7 @@
  * @receiver [Optional] with a focus in [Option]<[S]>
  * @return [Optional] with a focus in [S]
  */
-<<<<<<< HEAD
-inline val <T, S> Optional<T, Option<S>>.some: Optional<T, S> inline get() = this.compose(PPrism.option())
-=======
 inline val <T, S> Optional<T, Option<S>>.some: Optional<T, S> inline get() = this.compose(Prism.some())
->>>>>>> e4f33567
 
 /**
  * DSL to compose a [Prism] with focus [arrow.core.Some] with a [Setter] with a focus of [Option]<[S]>
@@ -68,11 +47,7 @@
  * @receiver [Setter] with a focus in [Option]<[S]>
  * @return [Setter] with a focus in [S]
  */
-<<<<<<< HEAD
-inline val <T, S> Setter<T, Option<S>>.some: Setter<T, S> inline get() = this.compose(PPrism.option())
-=======
 inline val <T, S> Setter<T, Option<S>>.some: Setter<T, S> inline get() = this.compose(Prism.some())
->>>>>>> e4f33567
 
 /**
  * DSL to compose a [Prism] with focus [arrow.core.Some] with a [Traversal] with a focus of [Option]<[S]>
@@ -80,11 +55,7 @@
  * @receiver [Traversal] with a focus in [Option]<[S]>
  * @return [Traversal] with a focus in [S]
  */
-<<<<<<< HEAD
-inline val <T, S> Traversal<T, Option<S>>.some: Traversal<T, S> inline get() = this.compose(PPrism.option())
-=======
 inline val <T, S> Traversal<T, Option<S>>.some: Traversal<T, S> inline get() = this.compose(Prism.some())
->>>>>>> e4f33567
 
 /**
  * DSL to compose a [Prism] with focus [arrow.core.Some] with a [Fold] with a focus of [Option]<[S]>
@@ -92,8 +63,4 @@
  * @receiver [Fold] with a focus in [Option]<[S]>
  * @return [Fold] with a focus in [S]
  */
-<<<<<<< HEAD
-inline val <T, S> Fold<T, Option<S>>.some: Fold<T, S> inline get() = this.compose(PPrism.option())
-=======
-inline val <T, S> Fold<T, Option<S>>.some: Fold<T, S> inline get() = this.compose(Prism.some())
->>>>>>> e4f33567
+inline val <T, S> Fold<T, Option<S>>.some: Fold<T, S> inline get() = this.compose(Prism.some())