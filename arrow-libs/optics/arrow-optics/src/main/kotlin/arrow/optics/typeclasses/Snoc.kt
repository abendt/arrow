package arrow.optics.typeclasses

<<<<<<< HEAD
=======
import arrow.core.Either
import arrow.core.Option
import arrow.core.Tuple2
import arrow.core.extensions.option.applicative.applicative
import arrow.core.fix
import arrow.core.identity
import arrow.core.left
import arrow.core.right
import arrow.core.toOption
>>>>>>> e4f33567
import arrow.optics.Iso
import arrow.optics.Optional
import arrow.optics.PLens
import arrow.optics.Prism
import arrow.optics.pairFirst
import arrow.optics.pairSecond

typealias Conj<S, A> = Snoc<S, A>

/**
 * [Snoc] defines a [Prism] between a [S] and its [init] [S] and last element [A] and thus can be seen as the reverse of [Cons].
 * It provides a way to attach or detach elements on the end side of a structure.
 *
 * @param [S] source of [Prism] and init of [Prism] target.
 * @param [A] last of [Prism] focus, [A] is supposed to be unique for a given [S].
 */
fun interface Snoc<S, A> {

  /**
   * Provides a [Prism] between a [S] and its [init] [S] and last element [A].
   */
  fun snoc(): Prism<S, Pair<S, A>>

  /**
   * Provides an [Optional] between [S] and its init [S].
   */
  fun initOption(): Optional<S, S> = snoc() compose PLens.pairFirst()

  /**
   * Provides an [Optional] between [S] and its last element [A].
   */
  fun lastOption(): Optional<S, A> = snoc() compose PLens.pairSecond()

  /**
   * Selects all elements except the last.
   */
  val S.init: S?
    get() = initOption().getOrNull(this)

  /**
   * Append an element [A] to [S].
   */
  infix fun S.snoc(last: A): S =
    snoc().reverseGet(Pair(this, last))

  /**
   * Deconstruct an [S] between its [init] and last element.
   */
  fun S.unsnoc(): Pair<S, A>? =
    snoc().getOrNull(this)

  companion object {

    /**
     * Lift an instance of [Snoc] using an [Iso].
     */
    fun <S, A, B> fromIso(SS: Snoc<A, B>, iso: Iso<S, A>): Snoc<S, B> =
      Snoc { iso compose SS.snoc() compose iso.reverse().first() }

    /**
     * Construct a [Snoc] instance from a [Prism].
     */
    operator fun <S, A> invoke(prism: Prism<S, Pair<S, A>>): Snoc<S, A> =
      Snoc { prism }

    /**
     * [Snoc] instance definition for [List].
     */
    @JvmStatic
    fun <A> list(): Snoc<List<A>, A> =
      Snoc {
        object : Prism<List<A>, Tuple2<List<A>, A>> {
          override fun getOrModify(s: List<A>): Either<List<A>, Tuple2<List<A>, A>> =
            Option.applicative().mapN(Option.just(s.dropLast(1)), s.lastOrNull().toOption(), ::identity)
              .fix()
              .toEither { s }

          override fun reverseGet(b: Tuple2<List<A>, A>): List<A> =
            b.a + b.b
        }
      }

    /**
     * [Snoc] instance for [String].
     */
    @JvmStatic
    fun string(): Snoc<String, Char> =
      Snoc {
        Prism(
          getOrModify = { if (it.isNotEmpty()) Tuple2(it.dropLast(1), it.last()).right() else it.left() },
          reverseGet = { (i, l) -> i + l }
        )
      }
  }
}<|MERGE_RESOLUTION|>--- conflicted
+++ resolved
@@ -1,23 +1,13 @@
 package arrow.optics.typeclasses
 
-<<<<<<< HEAD
-=======
 import arrow.core.Either
-import arrow.core.Option
-import arrow.core.Tuple2
-import arrow.core.extensions.option.applicative.applicative
-import arrow.core.fix
-import arrow.core.identity
+import arrow.core.Nullable
 import arrow.core.left
 import arrow.core.right
-import arrow.core.toOption
->>>>>>> e4f33567
 import arrow.optics.Iso
 import arrow.optics.Optional
 import arrow.optics.PLens
 import arrow.optics.Prism
-import arrow.optics.pairFirst
-import arrow.optics.pairSecond
 
 typealias Conj<S, A> = Snoc<S, A>
 
@@ -83,14 +73,12 @@
     @JvmStatic
     fun <A> list(): Snoc<List<A>, A> =
       Snoc {
-        object : Prism<List<A>, Tuple2<List<A>, A>> {
-          override fun getOrModify(s: List<A>): Either<List<A>, Tuple2<List<A>, A>> =
-            Option.applicative().mapN(Option.just(s.dropLast(1)), s.lastOrNull().toOption(), ::identity)
-              .fix()
-              .toEither { s }
+        object : Prism<List<A>, Pair<List<A>, A>> {
+          override fun getOrModify(s: List<A>): Either<List<A>, Pair<List<A>, A>> =
+            Nullable.zip(s.dropLast(1), s.lastOrNull(), ::Pair)?.right() ?: s.left()
 
-          override fun reverseGet(b: Tuple2<List<A>, A>): List<A> =
-            b.a + b.b
+          override fun reverseGet(b: Pair<List<A>, A>): List<A> =
+            b.first + b.second
         }
       }
 
@@ -101,7 +89,7 @@
     fun string(): Snoc<String, Char> =
       Snoc {
         Prism(
-          getOrModify = { if (it.isNotEmpty()) Tuple2(it.dropLast(1), it.last()).right() else it.left() },
+          getOrModify = { if (it.isNotEmpty()) Pair(it.dropLast(1), it.last()).right() else it.left() },
           reverseGet = { (i, l) -> i + l }
         )
       }
