package arrow.optics.plugin.internals

val String.otherClassTypeErrorMessage
  get() =
    """
      |$this cannot be annotated with @optics
      | ^
      |Only data, sealed, and value classes can be annotated with @optics""".trimMargin()
<<<<<<< HEAD
=======

val String.typeParametersErrorMessage
  get() =
    """
      |$this cannot be annotated with @optics
      | ^
      |Only classes with no type parameters can be annotated with @optics""".trimMargin()
>>>>>>> 7923a50c

val String.lensErrorMessage
  get() =
    """
      |Cannot generate arrow.optics.Lens for $this
      |                                       ^
      |arrow.optics.OpticsTarget.LENS is an invalid @optics argument for $this.
      |It is only valid for data classes.
      """.trimMargin()

val String.prismErrorMessage
  get() =
    """
      |Cannot generate arrow.optics.Prism for $this
      |                                        ^
      |arrow.optics.OpticsTarget.PRISM is an invalid @optics argument for $this.
      |It is only valid for sealed classes.
      """.trimMargin()

val String.isoErrorMessage
  get() =
    """
      |Cannot generate arrow.optics.Iso for $this
      |                                      ^
      |arrow.optics.OpticsTarget.ISO is an invalid @optics argument for $this.
<<<<<<< HEAD
      |It is only valid for value classes.
=======
      |It is only valid for data and value classes.
      """.trimMargin()

val String.isoTooBigErrorMessage
  get() =
    """
      |Cannot generate arrow.optics.Iso for $this
      |                                      ^
      |Iso generation is supported for data classes with up to 22 constructor parameters.
      """.trimMargin()

val String.dslErrorMessage
  get() =
    """
      |Cannot generate DSL (arrow.optics.BoundSetter) for $this
      |                                                    ^
      |arrow.optics.OpticsTarget.DSL is an invalid @optics argument for $this.
      |It is only valid for data classes and sealed classes.
>>>>>>> 7923a50c
      """.trimMargin()

val String.noCompanion
  get() =
    """
      |$this must declare a companion object
      | ^
      |A companion object is required for the generated optics""".trimMargin()<|MERGE_RESOLUTION|>--- conflicted
+++ resolved
@@ -6,16 +6,6 @@
       |$this cannot be annotated with @optics
       | ^
       |Only data, sealed, and value classes can be annotated with @optics""".trimMargin()
-<<<<<<< HEAD
-=======
-
-val String.typeParametersErrorMessage
-  get() =
-    """
-      |$this cannot be annotated with @optics
-      | ^
-      |Only classes with no type parameters can be annotated with @optics""".trimMargin()
->>>>>>> 7923a50c
 
 val String.lensErrorMessage
   get() =
@@ -41,9 +31,6 @@
       |Cannot generate arrow.optics.Iso for $this
       |                                      ^
       |arrow.optics.OpticsTarget.ISO is an invalid @optics argument for $this.
-<<<<<<< HEAD
-      |It is only valid for value classes.
-=======
       |It is only valid for data and value classes.
       """.trimMargin()
 
@@ -62,7 +49,6 @@
       |                                                    ^
       |arrow.optics.OpticsTarget.DSL is an invalid @optics argument for $this.
       |It is only valid for data classes and sealed classes.
->>>>>>> 7923a50c
       """.trimMargin()
 
 val String.noCompanion
