--- conflicted
+++ resolved
@@ -8,17 +8,6 @@
       |Only data, sealed, and value classes can be annotated with @optics
     """.trimMargin()
 
-<<<<<<< HEAD
-=======
-val String.typeParametersErrorMessage
-  get() =
-    """
-      |$this cannot be annotated with @optics
-      | ^
-      |Only classes with no type parameters can be annotated with @optics
-    """.trimMargin()
-
->>>>>>> 17d8d9e7
 val String.lensErrorMessage
   get() =
     """
@@ -28,18 +17,6 @@
       |It is only valid for data classes.
     """.trimMargin()
 
-<<<<<<< HEAD
-=======
-val String.optionalErrorMessage
-  get() =
-    """
-      |Cannot generate arrow.optics.Optional for $this
-      |                                           ^
-      |arrow.optics.OpticsTarget.OPTIONAL is an invalid @optics argument for $this.
-      |It is only valid for data classes.
-    """.trimMargin()
-
->>>>>>> 17d8d9e7
 val String.prismErrorMessage
   get() =
     """
