// This file was automatically generated from Either.kt by Knit tool. Do not edit.
package arrow.core.examples.exampleEither40

import arrow.core.Either
import io.kotest.matchers.shouldBe

fun test() {
<<<<<<< HEAD
  Either.Right(12).getOrNull() shouldBe 12
  Either.Left(12).getOrNull() shouldBe null
=======
  Either.Right(1).onRight(::println) shouldBe Either.Right(1)
>>>>>>> 8e0121a9
}<|MERGE_RESOLUTION|>--- conflicted
+++ resolved
@@ -5,10 +5,5 @@
 import io.kotest.matchers.shouldBe
 
 fun test() {
-<<<<<<< HEAD
-  Either.Right(12).getOrNull() shouldBe 12
-  Either.Left(12).getOrNull() shouldBe null
-=======
-  Either.Right(1).onRight(::println) shouldBe Either.Right(1)
->>>>>>> 8e0121a9
+  Either.Left(2).onLeft(::println) shouldBe Either.Left(2)
 }