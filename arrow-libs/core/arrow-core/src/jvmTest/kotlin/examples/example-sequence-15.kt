// This file was automatically generated from Sequence.kt by Knit tool. Do not edit.
package arrow.core.examples.exampleSequence15

import arrow.core.unzip

fun main(args: Array<String>) {
  //sampleStart
<<<<<<< HEAD
  val result =
   sequenceOf("A:1", "B:2", "C:3").unzipToPair { e ->
     e.split(":").let {
       it.first() to it.last()
     }
   }
=======
  val result = sequenceOf("A" to 1, "B" to 2).unzip()
>>>>>>> 152469fd
  //sampleEnd
  println("(${result.first}, ${result.second})")
}<|MERGE_RESOLUTION|>--- conflicted
+++ resolved
@@ -5,16 +5,12 @@
 
 fun main(args: Array<String>) {
   //sampleStart
-<<<<<<< HEAD
   val result =
-   sequenceOf("A:1", "B:2", "C:3").unzipToPair { e ->
+   sequenceOf("A:1", "B:2", "C:3").unzip { e ->
      e.split(":").let {
        it.first() to it.last()
      }
    }
-=======
-  val result = sequenceOf("A" to 1, "B" to 2).unzip()
->>>>>>> 152469fd
   //sampleEnd
   println("(${result.first}, ${result.second})")
 }