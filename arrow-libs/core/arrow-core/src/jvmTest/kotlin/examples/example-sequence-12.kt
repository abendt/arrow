--- conflicted
+++ resolved
@@ -6,11 +6,7 @@
 
 fun main(args: Array<String>) {
   //sampleStart
-<<<<<<< HEAD
-  val result = sequenceOf(1, 2, 3).unalignToPair { it.leftIor() }
-=======
-  val result = sequenceOf(("A" to 1).bothIor(), ("B" to 2).bothIor(), "C".leftIor()).unalign()
->>>>>>> 152469fd
+  val result = sequenceOf(1, 2, 3).unalign { it.leftIor() }
   //sampleEnd
   println("(${result.first.toList()}, ${result.second.toList()})")
 }