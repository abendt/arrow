// This file was automatically generated from Either.kt by Knit tool. Do not edit.
package arrow.core.examples.exampleEither37

import arrow.core.Either
import io.kotest.matchers.shouldBe

fun test() {
<<<<<<< HEAD
  Either.Right(1).onRight(::println) shouldBe Either.Right(1)
=======
  Either.Left("left").swap() shouldBe Either.Right("left")
  Either.Right("right").swap() shouldBe Either.Left("right")
>>>>>>> 8e0121a9
}<|MERGE_RESOLUTION|>--- conflicted
+++ resolved
@@ -5,10 +5,6 @@
 import io.kotest.matchers.shouldBe
 
 fun test() {
-<<<<<<< HEAD
-  Either.Right(1).onRight(::println) shouldBe Either.Right(1)
-=======
-  Either.Left("left").swap() shouldBe Either.Right("left")
-  Either.Right("right").swap() shouldBe Either.Left("right")
->>>>>>> 8e0121a9
+  Either.Right(12).map { _: Int ->"flower" } shouldBe Either.Right("flower")
+  Either.Left(12).map { _: Nothing -> "flower" } shouldBe Either.Left(12)
 }