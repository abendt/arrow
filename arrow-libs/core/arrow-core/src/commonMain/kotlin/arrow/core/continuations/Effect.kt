@file:JvmMultifileClass
@file:OptIn(ExperimentalTypeInference::class)

package arrow.core.continuations

import kotlin.experimental.ExperimentalTypeInference
import kotlin.jvm.JvmMultifileClass

/**
 * [Effect] represents a function of `suspend Raise<R>.() -> A`, that short-circuit with a value of `R` or `Throwable`, or completes with a value of `A`.
 *
 * So [Effect] is defined by `suspend fun <B> fold(recover: suspend (Throwable) -> B, resolve: suspend (R) -> B, transform: suspend (A) -> B): B`,
 * to map all values of `R`, `Throwable` and `A` to a value of `B`.
 *
 * <!--- TOC -->

      * [Writing a program with Effect<R, A>](#writing-a-program-with-effect<r-a>)
      * [Handling errors](#handling-errors)
        * [recover](#recover)
        * [catch](#catch)
      * [Structured Concurrency](#structured-concurrency)
        * [Arrow Fx Coroutines](#arrow-fx-coroutines)
          * [parZip](#parzip)
          * [parMap](#parmap)
          * [raceN](#racen)
          * [bracketCase / Resource](#bracketcase--resource)
        * [KotlinX](#kotlinx)
          * [withContext](#withcontext)
          * [async](#async)
          * [launch](#launch)
          * [Leaking `shift`](#leaking-shift)

 * <!--- END -->
 *
 * ## Writing a program with Effect<R, A>
 *
 * Let's write a small program to read a file from disk, and instead of having the program work exception based we want to
 * turn it into a polymorphic type-safe program.
 *
 * We'll start by defining a small function that accepts a [String], and does some simply validation to check that the path
 * is not empty. If the path is empty, we want to program to result in `EmptyPath`. So we're immediately going to see how
 * we can raise an error of any arbitrary type `R` by using the function `raise`. The name `raise` comes raising an intterupt, or
 * changing, especially unexpectedly, away from the computation and finishing the `Continuation` with `R`.
 *
 * <!--- INCLUDE
 * import arrow.core.continuations.Effect
 * import arrow.core.continuations.effect
 * import arrow.core.continuations.ensureNotNull
 * import arrow.core.continuations.ensure
 * -->
 * ```kotlin
 * object EmptyPath
 *
 * fun readFile(path: String): Effect<EmptyPath, Unit> = effect {
 *   if (path.isEmpty()) raise(EmptyPath) else Unit
 * }
 * ```
 *
 * Here we see how we can define an `Effect<R, A>` which has `EmptyPath` for the raise type `R`, and `Unit` for the success type `A`.
 *
 * Patterns like validating a [Boolean] is very common, and the [Effect] DSL offers utility functions like [kotlin.require]
 * and [kotlin.requireNotNull]. They're named [ensure] and [ensureNotNull] to avoid conflicts with the `kotlin` namespace.
 * So let's rewrite the function from above to use the DSL instead.
 *
 * ```kotlin
 * fun readFile2(path: String?): Effect<EmptyPath, Unit> = effect {
 *   ensureNotNull(path) { EmptyPath }
 *   ensure(path.isNotEmpty()) { EmptyPath }
 * }
 * ```
 * <!--- KNIT example-effect-01.kt -->
 *
 * Now that we have the path, we can read from the `File` and return it as a domain model `Content`.
 * We also want to take a look at what exceptions reading from a file might occur `FileNotFoundException` & `SecurityError`,
 * so lets make some domain errors for those too. Grouping them as a sealed interface is useful since that way we can resolve *all* errors in a type safe manner.
 *
 * <!--- INCLUDE
 * import arrow.core.Either
 * import arrow.core.Ior
 * import arrow.core.None
 * import arrow.core.continuations.Effect
 * import arrow.core.continuations.effect
 * import arrow.core.continuations.fold
 * import arrow.core.continuations.toEither
 * import arrow.core.continuations.toIor
 * import arrow.core.continuations.toOption
 * import arrow.core.continuations.ensureNotNull
 * import arrow.core.continuations.ensure
 * import io.kotest.matchers.collections.shouldNotBeEmpty
 * import io.kotest.matchers.shouldBe
 * import io.kotest.matchers.types.shouldBeInstanceOf
 * import java.io.File
 * import java.io.FileNotFoundException
 * -->
 * ```kotlin
 * @JvmInline
 * value class Content(val body: List<String>)
 *
 * sealed interface FileError
 * @JvmInline value class SecurityError(val msg: String?) : FileError
 * @JvmInline value class FileNotFound(val path: String) : FileError
 * object EmptyPath : FileError {
 *   override fun toString() = "EmptyPath"
 * }
 * ```
 *
 * We can finish our function, but we need to refactor the return type from `Unit` to `Content` and the error type from `EmptyPath` to `FileError`.
 *
 * ```kotlin
 * fun readFile(path: String?): Effect<FileError, Content> = effect {
 *   ensureNotNull(path) { EmptyPath }
 *   ensure(path.isNotEmpty()) { EmptyPath }
 *   try {
 *     val lines = File(path).readLines()
 *     Content(lines)
 *   } catch (e: FileNotFoundException) {
 *     raise(FileNotFound(path))
 *   } catch (e: SecurityException) {
 *     raise(SecurityError(e.message))
 *   }
 * }
 * ```
 *
 * The `readFile` function defines a `suspend fun` that will return:
 *
 * - the `Content` of a given `path`
 * - a `FileError`
 * - An unexpected fatal error (`OutOfMemoryException`)
 *
 * Since these are the properties of our `Effect` function, we can turn it into a value.
 *
 * ```kotlin
 * suspend fun main() {
 *    readFile("").toEither() shouldBe Either.Left(EmptyPath)
 *    readFile("gradle.properties").toIor() shouldBe Ior.Left(FileNotFound("gradle.properties"))
 *    readFile("README.MD").toOption { None } shouldBe None
 *
 *    readFile("build.gradle.kts").fold({ _: FileError -> null }, { it })
 *      .shouldBeInstanceOf<Content>()
 *       .body.shouldNotBeEmpty()
 * }
 * ```
 * <!--- KNIT example-effect-02.kt -->
 *
 * The functions above are available out of the box, but it's easy to define your own extension functions in terms
 * of `fold`. Implementing the `toEither()` operator is as simple as:
 *
 * <!--- INCLUDE
 * import arrow.core.Either
 * import arrow.core.None
 * import arrow.core.Option
 * import arrow.core.Some
 * import arrow.core.continuations.Effect
 * import arrow.core.continuations.fold
 * import arrow.core.identity
 * -->
 * ```kotlin
 * suspend fun <R, A> Effect<R, A>.toEither(): Either<R, A> =
 *   fold({ Either.Left(it) }) { Either.Right(it) }
 *
 * suspend fun <A> Effect<None, A>.toOption(): Option<A> =
 *   fold(::identity) { Some(it) }
 * ```
 * <!--- KNIT example-effect-03.kt -->
 *
 * Adding your own syntax to `Raise<R>` is not advised, yet, but will be easy once "Multiple Receivers" become available.
 *
 * ```
 * context(Raise<R>)
 * suspend fun <R, A> Either<R, A>.bind(): A =
 *   when (this) {
 *     is Either.Left -> raise(value)
 *     is Either.Right -> value
 *   }
 *
 * context(Raise<None>)
 * fun <A> Option<A>.bind(): A =
 *   fold({ raise(it) }, ::identity)
 * ```
 *
 * ## Handling errors
 *
 * An Effect<R, A> has 2 error channels: `Throwable` and `R`
 * There are two separate handlers to transform either of the error channels.
 *
 * - `recover` to handle, and transform any error of type `R`.
 * - `catch` to handle, and transform and error of type `Throwable`.
 *
 * ### recover
 *
 * `recover` handles the error of type `R`,
 * by providing a new value of type `A`, raising a different error of type `E`, or throwing an exception.
 *
 * Let's take a look at some examples:
 *
 * We define a `val failed` of type `Effect<String, Int>`, that represents a failed effect with value "failed".
 *
 * <!--- INCLUDE
 * import arrow.core.continuations.Effect
 * import arrow.core.continuations.effect
 * import arrow.core.continuations.recover
 * import arrow.core.continuations.catch
 * -->
 * ```kotlin
 * val failed: Effect<String, Int> =
 *   effect { raise("failed") }
 * ```
 *
 * We can `recover` the failure, and resolve it by providing a default value of `-1` or the length of the `error: String`.
 *
 * ```kotlin
 * val default: Effect<Nothing, Int> =
 *   failed.recover { -1 }
 *
 * val resolved: Effect<Nothing, Int> =
 *   failed.recover { it.length }
 * ```
 *
 * As you can see the resulting `error` is now of type `Nothing`, since we did not raise any new errors.
 * So our `Effect` knows that no short-circuiting will occur during execution. Awesome!
 * But it can also infer to any other error type that you might want instead, because it's never going to occur.
 * So as you see below, we can even assign our `Effect<Nothing, A>` to `Effect<E, A>`, where `E` can be any type.
 *
 * ```kotlin
 * val default2: Effect<Double, Int> = default
 * val resolved2: Effect<Unit, Int> = resolved
 * ```
 *
 * `recover` also allows us to _change_ the error type when we resolve the error of type `R`.
 * Below we handle our error of `String` and turn it into `List<Char>` using `reversed().toList()`.
 * This is a powerful operation, since it allows us to transform our error types across boundaries or layers.
 *
 * ```kotlin
 * val newError: Effect<List<Char>, Int> =
 *   failed.recover { str ->
 *     raise(str.reversed().toList())
 *   }
 * ```
 *
 * Finally, since `recover` supports `suspend` we can safely call other `suspend` code and throw `Throwable` into the `suspend` system.
 * This is typically undesired, since you should prefer lifting `Throwable` into typed values of `R` to make them compile-time tracked.
 *
 * ```kotlin
 * val newException: Effect<Nothing, Int> =
 *   failed.recover { str -> throw RuntimeException(str) }
 * ```
 *
 * ### catch
 *
 * `catch` gives us the same powers as `recover`, but instead of resolving `R` we're recovering from any unexpected `Throwable`.
 * Unexpected, because the expectation is that all `Throwable` get turned into `R` unless it's a fatal/unexpected.
 * This operator is useful when you need to work/wrap foreign code, especially Java SDKs or any code that is heavily based on exceptions.
 *
 * Below we've defined a `foreign` value that represents wrapping a foreign API which might throw `RuntimeException`.
 *
 * ```kotlin
 * val foreign = effect<String, Int> {
 *   throw RuntimeException("BOOM!")
 * }
 * ```
 *
 * We can `catch` to run the effect recovering from any exception,
 * and recover it by providing a default value of `-1` or the length of the [Throwable.message].
 *
 * ```kotlin
 * val default3: Effect<String, Int> =
 *   foreign.catch { -1 }
 *
 * val resolved3: Effect<String, Int> =
 *   foreign.catch { it.message?.length ?: -1 }
 * ```
 *
 * A big difference with `recover` is that `catch` **cannot** change the error type of `R` because it doesn't resolve it, so it stays unchanged.
 * You can however compose `recover`, and `v` to resolve the error type **and** recover the exception.
 *
 * ```kotlin
 * val default4: Effect<Nothing, Int> =
 *   foreign
 *     .recover<String, Nothing, Int> { -1 }
 *     .catch { -2 }
 * ```
 *
 * `catch` however offers an overload that can _refine the exception_.
 * Let's say you're wrapping some database interactions that might throw `java.sql.SqlException`, or `org.postgresql.util.PSQLException`,
 * then you might only be interested in those exceptions and not `Throwable`. `catch` allows you to install multiple handlers for specific exceptions.
 * If the desired exception is not matched, then it stays in the `suspend` exception channel and will be thrown or recovered at a later point.
 *
 * ```kotlin
 * val default5: Effect<String, Int> =
 *   foreign
 *     .catch { ex: RuntimeException -> -1 }
 *     .catch { ex: java.sql.SQLException -> -2 }
 * ```
 *
 * Finally, since `catch` also supports `suspend` we can safely call other `suspend` code and throw `Throwable` into the `suspend` system.
 * This can be useful if refinement of exceptions is not sufficient, for example in the case of `org.postgresql.util.PSQLException` you might want to
 * check the `SQLState` to check for a `foreign key violation` and rethrow the exception if not matched.
 *
 * ```kotlin
 * suspend fun java.sql.SQLException.isForeignKeyViolation(): Boolean = true
 *
 * val rethrown: Effect<String, Int> =
 *   failed.catch { ex: java.sql.SQLException ->
 *     if(ex.isForeignKeyViolation()) raise("foreign key violation")
 *     else throw ex
 *   }
 * ```
 *
 * <!--- KNIT example-effect-04.kt -->
 *
 * Note:
 *  Handling errors can also be done with `try/catch` but this is **not recommended**, it uses `CancellationException` which is used to cancel `Coroutine`s and is advised not to capture in Kotlin.
 *  The `CancellationException` from `Effect` is `RaiseCancellationException`, this a public type, thus can be distinguished from any other `CancellationException` if necessary.
 *
 * ## Structured Concurrency
 *
 * `Effect<R, A>` relies on `kotlin.cancellation.CancellationException` to `raise` error values of type `R` inside the `Continuation` since it effectively cancels/short-circuits it.
 * For this reason `raise` adheres to the same rules as [`Structured Concurrency`](https://kotlinlang.org/docs/coroutines-basics.html#structured-concurrency)
 *
 * Let's overview below how `raise` behaves with the different concurrency builders from Arrow Fx & KotlinX Coroutines.
 * In the examples below we're going to be using a utility to show how _sibling tasks_ get cancelled.
 * The utility function show below called `awaitExitCase` will `never` finish suspending, and completes a `Deferred` with the `ExitCase`.
 * `ExitCase` is a sealed class that can be a value of `Failure(Throwable)`, `Cancelled(CancellationException)`, or `Completed`.
 * Since `awaitExitCase` suspends forever, it can only result in `Cancelled(CancellationException)`.
 *
 * <!--- INCLUDE
 * import arrow.core.continuations.effect
 * import arrow.core.continuations.fold
 * import arrow.fx.coroutines.ExitCase
 * import arrow.fx.coroutines.guaranteeCase
 * import arrow.fx.coroutines.parZip
 * import io.kotest.assertions.fail
 * import io.kotest.matchers.shouldBe
 * import io.kotest.matchers.types.shouldBeTypeOf
 * import kotlinx.coroutines.CompletableDeferred
 * import kotlinx.coroutines.awaitCancellation
 * -->
 * ```kotlin
 * suspend fun <A> awaitExitCase(exit: CompletableDeferred<ExitCase>): A =
 *   guaranteeCase(::awaitCancellation) { exitCase -> exit.complete(exitCase) }
 *
 * ```
 *
 * ### Arrow Fx Coroutines
 * All operators in Arrow Fx Coroutines run in place, so they have no way of leaking `raise`.
 * It's there always safe to compose `effect` with any Arrow Fx combinator. Let's see some small examples below.
 *
 * #### parZip
 *
 * ```kotlin
 *  suspend fun main() {
 *    val error = "Error"
 *    val exit = CompletableDeferred<ExitCase>()
 *   effect<String, Int> {
 *     parZip({ awaitExitCase<Int>(exit) }, { raise(error) }) { a: Int, b: Int -> a + b }
 *   }.fold({ it shouldBe error }, { fail("Int can never be the result") })
 *   exit.await().shouldBeTypeOf<ExitCase>()
 * }
 * ```
 * <!--- KNIT example-effect-05.kt -->
 *
 * #### parMap
 * <!--- INCLUDE
 * import arrow.core.continuations.effect
 * import arrow.core.continuations.fold
 * import arrow.fx.coroutines.ExitCase
 * import arrow.fx.coroutines.guaranteeCase
 * import arrow.fx.coroutines.parTraverse
 * import io.kotest.assertions.fail
 * import io.kotest.matchers.shouldBe
 * import io.kotest.matchers.types.shouldBeTypeOf
 * import kotlinx.coroutines.CompletableDeferred
 * import kotlinx.coroutines.awaitCancellation
 *
 * suspend fun <A> awaitExitCase(exit: CompletableDeferred<ExitCase>): A =
 *  guaranteeCase(::awaitCancellation) { exitCase -> exit.complete(exitCase) }
 *
 * suspend fun <A> CompletableDeferred<A>.getOrNull(): A? =
 *  if (isCompleted) await() else null
 * -->
 * ```kotlin
 * suspend fun main() {
 *   val error = "Error"
 *   val exits = (0..3).map { CompletableDeferred<ExitCase>() }
 *   effect<String, List<Unit>> {
 *     (0..4).parTraverse { index ->
 *       if (index == 4) raise(error)
 *       else awaitExitCase(exits[index])
 *     }
 *   }.fold({ msg -> msg shouldBe error }, { fail("Int can never be the result") })
 *   // It's possible not all parallel task got launched, and in those cases awaitCancellation never ran
 *   exits.forEach { exit -> exit.getOrNull()?.shouldBeTypeOf<ExitCase.Cancelled>() }
 * }
 * ```
 * <!--- KNIT example-effect-06.kt -->
 *
 * `parMap` will launch 5 tasks, for every element in `1..5`.
 * The last task to get scheduled will `raise` with "error", and it will cancel the other launched tasks before returning.
 *
 * #### raceN
 * <!--- INCLUDE
 * import arrow.core.continuations.effect
 * import arrow.core.continuations.fold
 * import arrow.core.merge
 * import arrow.fx.coroutines.ExitCase
 * import arrow.fx.coroutines.guaranteeCase
 * import arrow.fx.coroutines.raceN
 * import io.kotest.assertions.fail
 * import io.kotest.matchers.shouldBe
 * import io.kotest.matchers.types.shouldBeTypeOf
 * import kotlinx.coroutines.CompletableDeferred
 * import kotlinx.coroutines.awaitCancellation
 *
 * suspend fun <A> awaitExitCase(exit: CompletableDeferred<ExitCase>): A =
 *   guaranteeCase(::awaitCancellation) { exitCase -> exit.complete(exitCase) }
 *
 * suspend fun <A> CompletableDeferred<A>.getOrNull(): A? =
 *   if (isCompleted) await() else null
 * -->
 * ```kotlin
 * suspend fun main() {
 *   val error = "Error"
 *   val exit = CompletableDeferred<ExitCase>()
 *   effect<String, Int> {
 *     raceN({ awaitExitCase<Int>(exit) }) { raise(error) }
 *       .merge() // Flatten Either<Int, Int> result from race into Int
 *   }.fold({ msg -> msg shouldBe error }, { fail("Int can never be the result") })
 *   // It's possible not all parallel task got launched, and in those cases awaitCancellation never ran
 *   exit.getOrNull()?.shouldBeTypeOf<ExitCase.Cancelled>()
 * }
 * ```
 * <!--- KNIT example-effect-07.kt -->
 *
 * `raceN` races `n` suspend functions in parallel, and cancels all participating functions when a winner is found.
 * We can consider the function that `raise`s the winner of the race, except with a raised value instead of a successful one.
 * So when a function in the race `raise`s, and thus short-circuiting the race, it will cancel all the participating functions.
 *
 * #### bracketCase / Resource
 * <!--- INCLUDE
 * import arrow.core.continuations.effect
 * import arrow.core.continuations.fold
 * import arrow.fx.coroutines.ExitCase
 * import arrow.fx.coroutines.bracketCase
 * import io.kotest.assertions.fail
 * import io.kotest.matchers.shouldBe
 * import io.kotest.matchers.types.shouldBeTypeOf
 * import kotlinx.coroutines.CompletableDeferred
 * import java.io.BufferedReader
 * import java.io.File
 * -->
 * ```kotlin
 * suspend fun main() {
 *   val error = "Error"
 *   val exit = CompletableDeferred<ExitCase>()
 *   effect<String, Int> {
 *     bracketCase(
 *       acquire = { File("build.gradle.kts").bufferedReader() },
 *       use = { reader: BufferedReader -> raise(error) },
 *       release = { reader, exitCase ->
 *         reader.close()
 *         exit.complete(exitCase)
 *       }
 *     )
 *   }.fold({ it shouldBe error }, { fail("Int can never be the result") })
 *   exit.await().shouldBeTypeOf<ExitCase.Cancelled>()
 * }
 * ```
 * <!--- KNIT example-effect-08.kt -->
 *
 * <!--- INCLUDE
 * import arrow.core.continuations.effect
 * import arrow.core.continuations.fold
 * import arrow.fx.coroutines.ExitCase
 * import arrow.fx.coroutines.ResourceScope
 * import arrow.fx.coroutines.autoCloseable
 * import arrow.fx.coroutines.resourceScope
 * import io.kotest.assertions.fail
 * import io.kotest.matchers.shouldBe
 * import io.kotest.matchers.types.shouldBeTypeOf
 * import kotlinx.coroutines.CompletableDeferred
 * import java.io.BufferedReader
 * import java.io.File
 * -->
 * ```kotlin
 * suspend fun main() {
 *   val error = "Error"
 *   val exit = CompletableDeferred<ExitCase>()
 *
 *   suspend fun ResourceScope.bufferedReader(path: String): BufferedReader =
 *     autoCloseable { File(path).bufferedReader() }.also {
 *       onRelease { exitCase -> exit.complete(exitCase) }
 *     }
 *
 *   resourceScope {
 *     effect<String, Int> {
 *       val reader = bufferedReader("build.gradle.kts")
 *       raise(error)
 *       reader.lineSequence().count()
 *     }.fold({ it shouldBe error }, { fail("Int can never be the result") })
 *   }
 *   exit.await().shouldBeTypeOf<ExitCase.Cancelled>()
 * }
 * ```
 * <!--- KNIT example-effect-09.kt -->
 *
 * ### KotlinX
 * #### withContext
<<<<<<< HEAD
 * It's always safe to call `raise` from `withContext` since it runs in place, so it has no way of leaking `raise`.
 * When `raise` is called from within `withContext` it will cancel all `Job`s running inside the `CoroutineScope` of `withContext`.
=======
 * It's always safe to call `shift` from `withContext` since it runs _in place_, so it has no way of leaking `shift`.
 * When `shift` is called from within `withContext` it will cancel all `Job`s running inside the `CoroutineScope` of `withContext`.
>>>>>>> 37123c50
 *
 * <!--- INCLUDE
 * import arrow.core.continuations.Effect
 * import arrow.core.continuations.effect
 * import arrow.core.continuations.fold
 * import arrow.core.continuations.ensureNotNull
 * import arrow.core.continuations.ensure
 * import arrow.fx.coroutines.ExitCase
 * import arrow.fx.coroutines.guaranteeCase
 * import io.kotest.assertions.fail
 * import io.kotest.matchers.shouldBe
 * import io.kotest.matchers.types.shouldBeInstanceOf
 * import kotlinx.coroutines.CompletableDeferred
 * import kotlinx.coroutines.Dispatchers
 * import kotlinx.coroutines.awaitCancellation
 * import kotlinx.coroutines.launch
 * import kotlinx.coroutines.withContext
 * import java.io.File
 * import java.io.FileNotFoundException
 *
 * @JvmInline
 * value class Content(val body: List<String>)
 *
 * sealed interface FileError
 * @JvmInline value class SecurityError(val msg: String?) : FileError
 * @JvmInline value class FileNotFound(val path: String) : FileError
 * object EmptyPath : FileError {
 *   override fun toString() = "EmptyPath"
 * }
 *
 * fun readFile(path: String?): Effect<FileError, Content> = effect {
 *   ensureNotNull(path) { EmptyPath }
 *   ensure(path.isNotEmpty()) { EmptyPath }
 *   try {
 *     val lines = File(path).readLines()
 *     Content(lines)
 *   } catch (e: FileNotFoundException) {
 *     raise(FileNotFound(path))
 *   } catch (e: SecurityException) {
 *     raise(SecurityError(e.message))
 *   }
 * }
 *
 * suspend fun <A> awaitExitCase(exit: CompletableDeferred<ExitCase>): A =
 *   guaranteeCase(::awaitCancellation) { exitCase -> exit.complete(exitCase) }
 * -->
 * ```kotlin
 * suspend fun main() {
 *   val exit = CompletableDeferred<ExitCase>()
 *   effect<FileError, Int> {
 *     withContext(Dispatchers.IO) {
 *       val job = launch { awaitExitCase(exit) }
 *       val content = readFile("failure").bind()
 *       job.join()
 *       content.body.size
 *     }
 *   }.fold({ e -> e shouldBe FileNotFound("failure") }, { fail("Int can never be the result") })
 *   exit.await().shouldBeInstanceOf<ExitCase>()
 * }
 * ```
 * <!--- KNIT example-effect-10.kt -->
 *
 * #### async
 *
<<<<<<< HEAD
 * When calling `raise` from `async` you should **always** call `await`, otherwise `raise` can leak out of its scope.
=======
 * When calling `shift` from `async` you should **always** call `await`, otherwise `shift` can leak out of its scope.
 * So it's safe to call `shift` from `async` as long as you **always** call `await` on the `Deferred` returned by `async`,
 * but we advise using Arrow Fx `parZip`, `raceN`, `parTraverse`, etc instead.
>>>>>>> 37123c50
 *
 * <!--- INCLUDE
 * import arrow.core.continuations.effect
 * import arrow.core.continuations.fold
 * import io.kotest.assertions.fail
 * import io.kotest.matchers.collections.shouldBeIn
 * import kotlinx.coroutines.async
 * import kotlinx.coroutines.coroutineScope
 * -->
 * ```kotlin
 * suspend fun main() {
 *   val errorA = "ErrorA"
 *   val errorB = "ErrorB"
 *   coroutineScope {
 *     effect<String, Int> {
 *       val fa = async<Int> { raise(errorA) }
 *       val fb = async<Int> { raise(errorB) }
 *       fa.await() + fb.await()
 *     }.fold(
 *       { error ->
 *         println(error)
 *         error shouldBeIn listOf(errorA, errorB)
 *       },
 *       { fail("Int can never be the result") }
 *     )
 *   }
 * }
 * ```
<<<<<<< HEAD
 * <!--- KNIT example-effect-11.kt -->
=======
 * <!--- KNIT example-effect-guide-11.kt -->
 * ```text
 * ErrorA
 * ```
 *
 * The example here will always print `ErrorA`, but never `ErrorB`. This is because `fa` is awaited first, and when it `shifts` it will cancel `fb`.
 * If instead we used `awaitAll`, then it would print `ErrorA` or `ErrorB` due to both `fa` and `fb` being awaited in parallel.
>>>>>>> 37123c50
 *
 * #### launch
 *
 * It's **not allowed** to call `shift` from within `launch`. This is because `launch` creates a separate unrelated child Job/Continuation.
 * Any calls to `shift` inside of `launch` will be ignored by `effect` and result in an exception being thrown inside `launch`.
 * Because KotlinX Coroutines ignores `CancellationException`, and thus swallows the `shift` call.
 *
 * <!--- INCLUDE
 * import arrow.core.continuations.effect
 * import arrow.core.continuations.fold
 * import io.kotest.assertions.fail
 * import io.kotest.matchers.shouldBe
 * import kotlinx.coroutines.coroutineScope
 * import kotlinx.coroutines.launch
 * -->
 * ```kotlin
 * suspend fun main() {
 *   val errorA = "ErrorA"
 *   val errorB = "ErrorB"
 *   effect<String, Int> {
 *     coroutineScope<Int> {
<<<<<<< HEAD
 *       launch { raise(errorA) }
 *       launch { raise(errorB) }
 *       int
 *     }
 *   }.fold({ fail("Raise can never finish") }, { it shouldBe int })
 * }
 * ```
 * <!--- KNIT example-effect-12.kt -->
=======
 *       launch { shift(errorA) }
 *       launch { shift(errorB) }
 *       45
 *     }
 *   }.fold({ fail("Shift can never finish") }, ::println)
 * }
 * ```
 * <!--- KNIT example-effect-guide-12.kt -->
 * ```text
 * 45
 * ```
 *
 * As you can see from the output, the `effect` block is still executed, but the `shift` calls inside `launch` are ignored.
>>>>>>> 37123c50
 *
 * #### Leaking `shift`
 *
<<<<<<< HEAD
 * **NOTE**
 * Capturing `raise` into a lambda, and leaking it outside of `Effect` to be invoked outside will yield unexpected results.
 * Below we capture `raise` from inside the DSL, and then invoke it outside its context `Raise<String>`.
 *
 * <!--- INCLUDE
 * import arrow.core.continuations.effect
 * import arrow.core.continuations.fold
 * import kotlinx.coroutines.Deferred
 * import kotlinx.coroutines.async
 * import kotlinx.coroutines.coroutineScope
=======
 * **IMPORTANT:** Capturing `shift` and leaking it outside of `effect { }` and invoking it outside its scope will yield unexpected results.
 *
 * Below an example of the capturing of `shift` inside a `suspend lambda`, and then invoking it outside its `effect { }` scope.
 *
 * <!--- INCLUDE
 * import arrow.core.continuations.effect
>>>>>>> 37123c50
 *
 * suspend fun main() {
 * -->
 * <!--- SUFFIX
 * }
 * -->
 * ```kotlin
 *   effect<String, suspend () -> Unit> {
 *     suspend { raise("error") }
 *   }.fold({ }, { leakedRaise -> leakedRaise.invoke() })
 * ```
 * <!--- KNIT example-effect-guide-13.kt -->
 *
 * When we invoke `leakedShift` outside of `effect { }` a special `ShiftLeakedException` is thrown to improve the debugging experience.
 * The message clearly states that `shift` was leaked outside its scope, and the stacktrace will point to the exact location where `shift` was captured.
 * In this case in line `9` of `example-effect-guide-13.kt`, which is stated in the second line of the stacktrace: `invokeSuspend(example-effect-guide-13.kt:9)`.
 *
 * ```text
 * Exception in thread "main" arrow.core.continuations.ShiftLeakedException:
 * shift or bind was called outside of its DSL scope, and the DSL Scoped operator was leaked
 * This is kind of usage is incorrect, make sure all calls to shift or bind occur within the lifecycle of effect { }, either { } or similar builders.
 *
 * See: Effect KDoc for additional information.
 * 	at arrow.core.continuations.FoldContinuation.shift(Effect.kt:770)
 * 	at arrow.core.examples.exampleEffectGuide13.Example_effect_guide_13Kt$main$2$1.invokeSuspend(example-effect-guide-13.kt:9)
 * 	at arrow.core.examples.exampleEffectGuide13.Example_effect_guide_13Kt$main$2$1.invoke(example-effect-guide-13.kt)
 * ```
<<<<<<< HEAD
 * <!--- KNIT example-effect-13.kt -->
=======
 *
 * An example with KotlinX Coroutines launch. Which can _concurrently_ leak `shift` outside of its scope.
 * In this case by _delaying_ the invocation of `shift` by `3.seconds`,
 * we can see that the `ShiftLeakedException` is again thrown when `shift` is invoked.
 *
 * <!--- INCLUDE
 * import kotlinx.coroutines.launch
 * import kotlinx.coroutines.delay
 * import kotlinx.coroutines.coroutineScope
 * import kotlinx.coroutines.runBlocking
 * import arrow.core.continuations.effect
 * import kotlin.time.Duration.Companion.seconds
 *
 * fun main(): Unit = runBlocking {
 * -->
 * <!--- SUFFIX
 * }
 * -->
 * ```kotlin
 *  effect<String, Int> {
 *    launch {
 *      delay(3.seconds)
 *      shift("error")
 *    }
 *    1
 *  }.fold(::println, ::println)
 * ```
 * ```text
 * 1
 * Exception in thread "main" arrow.core.continuations.ShiftLeakedException:
 * shift or bind was called outside of its DSL scope, and the DSL Scoped operator was leaked
 * This is kind of usage is incorrect, make sure all calls to shift or bind occur within the lifecycle of effect { }, either { } or similar builders.
 *
 * See: Effect KDoc for additional information.
 * 	at arrow.core.continuations.FoldContinuation.shift(Effect.kt:780)
 * 	at arrow.core.examples.exampleEffectGuide14.Example_effect_guide_14Kt$main$1$1$1$1.invokeSuspend(example-effect-guide-14.kt:17)
 * 	at kotlin.coroutines.jvm.internal.BaseContinuationImpl.resumeWith(ContinuationImpl.kt:33) <13 internal lines>
 * 	at arrow.core.examples.exampleEffectGuide14.Example_effect_guide_14Kt.main(example-effect-guide-14.kt:11)
 * 	at arrow.core.examples.exampleEffectGuide14.Example_effect_guide_14Kt.main(example-effect-guide-14.kt)
 * ```
 * <!--- KNIT example-effect-guide-14.kt -->
 */
public interface Effect<out R, out A> {
  /**
   * Runs the suspending computation by creating a [Continuation], and running the `fold` function
   * over the computation.
   *
   * When the [Effect] has shifted with [R] it will [recover] the shifted value to [B], and when it
   * ran the computation to completion it will [transform] the value [A] to [B].
   *
   * ```kotlin
   * import arrow.core.continuations.effect
   * import io.kotest.matchers.shouldBe
   *
   * suspend fun main() {
   *   val shift = effect<String, Int> {
   *     shift("Hello, World!")
   *   }.fold({ str: String -> str }, { int -> int.toString() })
   *   shift shouldBe "Hello, World!"
   *
   *   val res = effect<String, Int> {
   *     1000
   *   }.fold({ str: String -> str.length }, { int -> int })
   *   res shouldBe 1000
   * }
   * ```
   * <!--- KNIT example-effect-01.kt -->
   */
  public suspend fun <B> fold(
    recover: suspend (shifted: R) -> B,
    transform: suspend (value: A) -> B
  ): B

  /**
   * Like [fold] but also allows folding over any unexpected [Throwable] that might have occurred.
   * @see fold
   */
  public suspend fun <B> fold(
    error: suspend (error: Throwable) -> B,
    recover: suspend (shifted: R) -> B,
    transform: suspend (value: A) -> B
  ): B =
    try {
      fold(recover, transform)
    } catch (e: Throwable) {
      error(e.nonFatalOrThrow())
    }

  /**
   * [fold] the [Effect] into an [Either]. Where the shifted value [R] is mapped to [Either.Left], and
   * result value [A] is mapped to [Either.Right].
   */
  public suspend fun toEither(): Either<R, A> = fold({ Either.Left(it) }) { Either.Right(it) }

  /**
   * [fold] the [Effect] into an [Ior]. Where the shifted value [R] is mapped to [Ior.Left], and
   * result value [A] is mapped to [Ior.Right].
   */
  public suspend fun toIor(): Ior<R, A> = fold({ Ior.Left(it) }) { Ior.Right(it) }

  /**
   * [fold] the [Effect] into an [Validated]. Where the shifted value [R] is mapped to
   * [Validated.Invalid], and result value [A] is mapped to [Validated.Valid].
   */
  public suspend fun toValidated(): Validated<R, A> =
    fold({ Validated.Invalid(it) }) { Validated.Valid(it) }

  /**
   * [fold] the [Effect] into an [Option]. Where the shifted value [R] is mapped to [Option] by the
   * provided function [orElse], and result value [A] is mapped to [Some].
   */
  public suspend fun toOption(orElse: suspend (R) -> Option<@UnsafeVariance A>): Option<A> = fold(orElse, ::Some)

  /**
   * [fold] the [Effect] into an [A?]. Where the shifted value [R] is mapped to
   * [null], and result value [A].
   */
  public suspend fun orNull(): A? = fold({ null }, ::identity)

  /** Runs the [Effect] and captures any [NonFatal] exception into [Result]. */
  public fun attempt(): Effect<R, Result<A>> = effect {
    try {
      Result.success(bind())
    } catch (e: Throwable) {
      Result.failure(e.nonFatalOrThrow())
    }
  }

  public fun handleError(recover: suspend (R) -> @UnsafeVariance A): Effect<Nothing, A> = effect {
    fold(recover, ::identity)
  }

  public fun <R2> handleErrorWith(recover: suspend (R) -> Effect<R2, @UnsafeVariance A>): Effect<R2, A> = effect {
    fold({ recover(it).bind() }, ::identity)
  }

  public fun <B> redeem(recover: suspend (R) -> B, transform: suspend (A) -> B): Effect<Nothing, B> =
    effect {
      fold(recover, transform)
    }

  public fun <R2, B> redeemWith(
    recover: suspend (R) -> Effect<R2, B>,
    transform: suspend (A) -> Effect<R2, B>
  ): Effect<R2, B> = effect { fold(recover, transform).bind() }
}

/**
 * **AVOID USING THIS TYPE, it's meant for low-level cancellation code** When in need in low-level
 * code, you can use this type to differentiate between a foreign [CancellationException] and the
 * one from [Effect].
>>>>>>> 37123c50
 */
public typealias Effect<R, A> = suspend Raise<R>.() -> A

<<<<<<< HEAD
public inline fun <R, A> effect(@BuilderInference noinline block: suspend Raise<R>.() -> A): Effect<R, A> = block

/** The same behavior and API as [Effect] except without requiring _suspend_. */
public typealias EagerEffect<R, A> = Raise<R>.() -> A

public inline fun <R, A> eagerEffect(@BuilderInference noinline block: Raise<R>.() -> A): EagerEffect<R, A> = block
=======
public expect open class CancellationExceptionNoTrace() : CancellationException

/**
 * Holds `R` and `suspend (R) -> B`, the exception that wins the race, will get to execute
 * `recover`.
 */
@PublishedApi
internal class Suspend(val token: Token, val shifted: Any?, val recover: suspend (Any?) -> Any?) :
  ShiftCancellationException() {
  override fun toString(): String = "ShiftCancellationException($message)"
}

/** Class that represents a unique token by hash comparison **/
@PublishedApi
internal open class Token {
  override fun toString(): String = "Token(${hashCode().toString(16)})"
}

/**
 * Continuation that runs the `recover` function, after attempting to calculate [B]. In case we
 * encounter a `shift` after suspension, we will receive [Result.failure] with
 * [ShiftCancellationException]. In that case we still need to run `suspend (R) -> B`, which is what
 * we do inside the body of this `Continuation`, and we complete the [parent] [Continuation] with
 * the result.
 */
@PublishedApi
@Deprecated(
  "This will become private in Arrow 2.0, and is not going to be visible from binary anymore",
  level = DeprecationLevel.WARNING
)
internal class FoldContinuation<R, B>(
  override val context: CoroutineContext,
  private val error: suspend (Throwable) -> B,
  private val parent: Continuation<B>,
) : Continuation<B>, Token(), EffectScope<R> {

  constructor(ignored: Token, context: CoroutineContext, parent: Continuation<B>) : this(context, { throw it }, parent)
  constructor(
    ignored: Token,
    context: CoroutineContext,
    error: suspend (Throwable) -> B,
    parent: Continuation<B>,
  ) : this(context, error, parent)

  lateinit var recover: suspend (R) -> Any?

  private val isActive: AtomicRef<Boolean> = AtomicRef(true)

  internal fun complete(): Boolean = isActive.getAndSet(false)

  // Shift away from this Continuation by intercepting it, and completing it with
  // ShiftCancellationException
  // This is needed because this function will never yield a result,
  // so it needs to be cancelled to properly support coroutine cancellation
  override suspend fun <B> shift(r: R): B =
  // Some interesting consequences of how Continuation Cancellation works in Kotlin.
  // We have to throw CancellationException to signal the Continuation was cancelled, and we
  // shifted away.
  // This however also means that the user can try/catch shift and recover from the
  // CancellationException and thus effectively recovering from the cancellation/shift.
  // This means try/catch is also capable of recovering from monadic errors.
    // See: EffectSpec - try/catch tests
    if (isActive.get()) throw Suspend(this, r, recover as suspend (Any?) -> Any?)
    else throw ShiftLeakedException()

  // In contrast to `createCoroutineUnintercepted this doesn't create a new ContinuationImpl
  private fun (suspend () -> B).startCoroutineUnintercepted() {
    try {
      when (val res = startCoroutineUninterceptedOrReturn(parent)) {
        COROUTINE_SUSPENDED -> Unit
        else -> parent.resume(res as B)
      }
      // We need to wire all immediately throw exceptions to the parent Continuation
    } catch (e: Throwable) {
      parent.resumeWithException(e)
    }
  }

  override fun resumeWith(result: Result<B>) {
    result.fold(parent::resume) { throwable ->
      when {
        throwable is Suspend && this === throwable.token -> {
          complete()
          suspend { throwable.recover(throwable.shifted) as B }.startCoroutineUnintercepted()
        }

        throwable is Suspend -> parent.resumeWith(result)
        else -> {
          complete()
          suspend { error(throwable.nonFatalOrThrow()) }.startCoroutineUnintercepted()
        }
      }
    }
  }
}

/**
 * DSL for constructing Effect<R, A> values
 *
 * ```kotlin
 * import arrow.core.Either
 * import arrow.core.None
 * import arrow.core.Option
 * import arrow.core.Validated
 * import arrow.core.continuations.effect
 * import io.kotest.assertions.fail
 * import io.kotest.matchers.shouldBe
 *
 * suspend fun main() {
 *   effect<String, Int> {
 *     val x = Either.Right(1).bind()
 *     val y = Validated.Valid(2).bind()
 *     val z = Option(3).bind { "Option was empty" }
 *     x + y + z
 *   }.fold({ fail("Shift can never be the result") }, { it shouldBe 6 })
 *
 *   effect<String, Int> {
 *     val x = Either.Right(1).bind()
 *     val y = Validated.Valid(2).bind()
 *     val z: Int = None.bind { "Option was empty" }
 *     x + y + z
 *   }.fold({ it shouldBe "Option was empty" }, { fail("Int can never be the result") })
 * }
 * ```
 * <!--- KNIT example-effect-02.kt -->
 */
public fun <R, A> effect(f: suspend EffectScope<R>.() -> A): Effect<R, A> = DefaultEffect(f)

private class DefaultEffect<R, A>(val f: suspend EffectScope<R>.() -> A) : Effect<R, A> {

  override suspend fun <B> fold(
    recover: suspend (shifted: R) -> B,
    transform: suspend (value: A) -> B,
  ): B = fold({ throw it }, recover, transform)

  // We create a `Token` for fold Continuation, so we can properly differentiate between nested folds
  override suspend fun <B> fold(
    error: suspend (error: Throwable) -> B,
    recover: suspend (shifted: R) -> B,
    transform: suspend (value: A) -> B,
  ): B =
    suspendCoroutineUninterceptedOrReturn { cont ->
      val shift = FoldContinuation<R, B>(cont.context, error, cont)
      shift.recover = recover
      try {
        val fold: suspend EffectScope<R>.() -> B = {
          val res = f(this).also { shift.complete() }
          transform(res)
        }
        fold.startCoroutineUninterceptedOrReturn(shift, shift)
      } catch (e: Suspend) {
        if (shift === e.token) {
          shift.complete()
          val f: suspend () -> B = { e.recover(e.shifted) as B }
          f.startCoroutineUninterceptedOrReturn(cont)
        } else throw e
      } catch (e: Throwable) {
        shift.complete()
        val f: suspend () -> B = { error(e.nonFatalOrThrow()) }
        f.startCoroutineUninterceptedOrReturn(cont)
      }
    }
}

public suspend fun <A> Effect<A, A>.merge(): A = fold(::identity, ::identity)

public class ShiftLeakedException : IllegalStateException(
  """
  
  shift or bind was called outside of its DSL scope, and the DSL Scoped operator was leaked
  This is kind of usage is incorrect, make sure all calls to shift or bind occur within the lifecycle of effect { }, either { } or similar builders.
 
  See: Effect KDoc for additional information.
  """.trimIndent()
)
>>>>>>> 37123c50
<|MERGE_RESOLUTION|>--- conflicted
+++ resolved
@@ -505,13 +505,8 @@
  *
  * ### KotlinX
  * #### withContext
-<<<<<<< HEAD
- * It's always safe to call `raise` from `withContext` since it runs in place, so it has no way of leaking `raise`.
+ * It's always safe to call `raise` from `withContext` since it runs _in place_, so it has no way of leaking `raise`.
  * When `raise` is called from within `withContext` it will cancel all `Job`s running inside the `CoroutineScope` of `withContext`.
-=======
- * It's always safe to call `shift` from `withContext` since it runs _in place_, so it has no way of leaking `shift`.
- * When `shift` is called from within `withContext` it will cancel all `Job`s running inside the `CoroutineScope` of `withContext`.
->>>>>>> 37123c50
  *
  * <!--- INCLUDE
  * import arrow.core.continuations.Effect
@@ -576,13 +571,9 @@
  *
  * #### async
  *
-<<<<<<< HEAD
  * When calling `raise` from `async` you should **always** call `await`, otherwise `raise` can leak out of its scope.
-=======
- * When calling `shift` from `async` you should **always** call `await`, otherwise `shift` can leak out of its scope.
  * So it's safe to call `shift` from `async` as long as you **always** call `await` on the `Deferred` returned by `async`,
  * but we advise using Arrow Fx `parZip`, `raceN`, `parTraverse`, etc instead.
->>>>>>> 37123c50
  *
  * <!--- INCLUDE
  * import arrow.core.continuations.effect
@@ -611,17 +602,13 @@
  *   }
  * }
  * ```
-<<<<<<< HEAD
  * <!--- KNIT example-effect-11.kt -->
-=======
- * <!--- KNIT example-effect-guide-11.kt -->
  * ```text
  * ErrorA
  * ```
  *
  * The example here will always print `ErrorA`, but never `ErrorB`. This is because `fa` is awaited first, and when it `shifts` it will cancel `fb`.
  * If instead we used `awaitAll`, then it would print `ErrorA` or `ErrorB` due to both `fa` and `fb` being awaited in parallel.
->>>>>>> 37123c50
  *
  * #### launch
  *
@@ -643,52 +630,29 @@
  *   val errorB = "ErrorB"
  *   effect<String, Int> {
  *     coroutineScope<Int> {
-<<<<<<< HEAD
  *       launch { raise(errorA) }
  *       launch { raise(errorB) }
- *       int
- *     }
- *   }.fold({ fail("Raise can never finish") }, { it shouldBe int })
- * }
- * ```
- * <!--- KNIT example-effect-12.kt -->
-=======
- *       launch { shift(errorA) }
- *       launch { shift(errorB) }
  *       45
  *     }
- *   }.fold({ fail("Shift can never finish") }, ::println)
- * }
- * ```
- * <!--- KNIT example-effect-guide-12.kt -->
+ *   }.fold({ fail("Raise can never finish") }, ::println)
+ * }
+ * ```
+ * <!--- KNIT example-effect-12.kt -->
  * ```text
  * 45
  * ```
  *
  * As you can see from the output, the `effect` block is still executed, but the `shift` calls inside `launch` are ignored.
->>>>>>> 37123c50
  *
  * #### Leaking `shift`
  *
-<<<<<<< HEAD
- * **NOTE**
- * Capturing `raise` into a lambda, and leaking it outside of `Effect` to be invoked outside will yield unexpected results.
- * Below we capture `raise` from inside the DSL, and then invoke it outside its context `Raise<String>`.
- *
- * <!--- INCLUDE
- * import arrow.core.continuations.effect
- * import arrow.core.continuations.fold
- * import kotlinx.coroutines.Deferred
- * import kotlinx.coroutines.async
- * import kotlinx.coroutines.coroutineScope
-=======
- * **IMPORTANT:** Capturing `shift` and leaking it outside of `effect { }` and invoking it outside its scope will yield unexpected results.
- *
- * Below an example of the capturing of `shift` inside a `suspend lambda`, and then invoking it outside its `effect { }` scope.
- *
- * <!--- INCLUDE
- * import arrow.core.continuations.effect
->>>>>>> 37123c50
+ * **IMPORTANT:** Capturing `raise` and leaking it outside of `effect { }` and invoking it outside its scope will yield unexpected results.
+ *
+ * Below an example of the capturing of `raise` inside a `suspend lambda`, and then invoking it outside its `effect { }` scope.
+ *
+ * <!--- INCLUDE
+ * import arrow.core.continuations.effect
+ * import arrow.core.continuations.fold
  *
  * suspend fun main() {
  * -->
@@ -700,7 +664,7 @@
  *     suspend { raise("error") }
  *   }.fold({ }, { leakedRaise -> leakedRaise.invoke() })
  * ```
- * <!--- KNIT example-effect-guide-13.kt -->
+ * <!--- KNIT example-effect-guide-01.kt -->
  *
  * When we invoke `leakedShift` outside of `effect { }` a special `ShiftLeakedException` is thrown to improve the debugging experience.
  * The message clearly states that `shift` was leaked outside its scope, and the stacktrace will point to the exact location where `shift` was captured.
@@ -716,9 +680,6 @@
  * 	at arrow.core.examples.exampleEffectGuide13.Example_effect_guide_13Kt$main$2$1.invokeSuspend(example-effect-guide-13.kt:9)
  * 	at arrow.core.examples.exampleEffectGuide13.Example_effect_guide_13Kt$main$2$1.invoke(example-effect-guide-13.kt)
  * ```
-<<<<<<< HEAD
- * <!--- KNIT example-effect-13.kt -->
-=======
  *
  * An example with KotlinX Coroutines launch. Which can _concurrently_ leak `shift` outside of its scope.
  * In this case by _delaying_ the invocation of `shift` by `3.seconds`,
@@ -759,302 +720,13 @@
  * 	at arrow.core.examples.exampleEffectGuide14.Example_effect_guide_14Kt.main(example-effect-guide-14.kt:11)
  * 	at arrow.core.examples.exampleEffectGuide14.Example_effect_guide_14Kt.main(example-effect-guide-14.kt)
  * ```
- * <!--- KNIT example-effect-guide-14.kt -->
- */
-public interface Effect<out R, out A> {
-  /**
-   * Runs the suspending computation by creating a [Continuation], and running the `fold` function
-   * over the computation.
-   *
-   * When the [Effect] has shifted with [R] it will [recover] the shifted value to [B], and when it
-   * ran the computation to completion it will [transform] the value [A] to [B].
-   *
-   * ```kotlin
-   * import arrow.core.continuations.effect
-   * import io.kotest.matchers.shouldBe
-   *
-   * suspend fun main() {
-   *   val shift = effect<String, Int> {
-   *     shift("Hello, World!")
-   *   }.fold({ str: String -> str }, { int -> int.toString() })
-   *   shift shouldBe "Hello, World!"
-   *
-   *   val res = effect<String, Int> {
-   *     1000
-   *   }.fold({ str: String -> str.length }, { int -> int })
-   *   res shouldBe 1000
-   * }
-   * ```
-   * <!--- KNIT example-effect-01.kt -->
-   */
-  public suspend fun <B> fold(
-    recover: suspend (shifted: R) -> B,
-    transform: suspend (value: A) -> B
-  ): B
-
-  /**
-   * Like [fold] but also allows folding over any unexpected [Throwable] that might have occurred.
-   * @see fold
-   */
-  public suspend fun <B> fold(
-    error: suspend (error: Throwable) -> B,
-    recover: suspend (shifted: R) -> B,
-    transform: suspend (value: A) -> B
-  ): B =
-    try {
-      fold(recover, transform)
-    } catch (e: Throwable) {
-      error(e.nonFatalOrThrow())
-    }
-
-  /**
-   * [fold] the [Effect] into an [Either]. Where the shifted value [R] is mapped to [Either.Left], and
-   * result value [A] is mapped to [Either.Right].
-   */
-  public suspend fun toEither(): Either<R, A> = fold({ Either.Left(it) }) { Either.Right(it) }
-
-  /**
-   * [fold] the [Effect] into an [Ior]. Where the shifted value [R] is mapped to [Ior.Left], and
-   * result value [A] is mapped to [Ior.Right].
-   */
-  public suspend fun toIor(): Ior<R, A> = fold({ Ior.Left(it) }) { Ior.Right(it) }
-
-  /**
-   * [fold] the [Effect] into an [Validated]. Where the shifted value [R] is mapped to
-   * [Validated.Invalid], and result value [A] is mapped to [Validated.Valid].
-   */
-  public suspend fun toValidated(): Validated<R, A> =
-    fold({ Validated.Invalid(it) }) { Validated.Valid(it) }
-
-  /**
-   * [fold] the [Effect] into an [Option]. Where the shifted value [R] is mapped to [Option] by the
-   * provided function [orElse], and result value [A] is mapped to [Some].
-   */
-  public suspend fun toOption(orElse: suspend (R) -> Option<@UnsafeVariance A>): Option<A> = fold(orElse, ::Some)
-
-  /**
-   * [fold] the [Effect] into an [A?]. Where the shifted value [R] is mapped to
-   * [null], and result value [A].
-   */
-  public suspend fun orNull(): A? = fold({ null }, ::identity)
-
-  /** Runs the [Effect] and captures any [NonFatal] exception into [Result]. */
-  public fun attempt(): Effect<R, Result<A>> = effect {
-    try {
-      Result.success(bind())
-    } catch (e: Throwable) {
-      Result.failure(e.nonFatalOrThrow())
-    }
-  }
-
-  public fun handleError(recover: suspend (R) -> @UnsafeVariance A): Effect<Nothing, A> = effect {
-    fold(recover, ::identity)
-  }
-
-  public fun <R2> handleErrorWith(recover: suspend (R) -> Effect<R2, @UnsafeVariance A>): Effect<R2, A> = effect {
-    fold({ recover(it).bind() }, ::identity)
-  }
-
-  public fun <B> redeem(recover: suspend (R) -> B, transform: suspend (A) -> B): Effect<Nothing, B> =
-    effect {
-      fold(recover, transform)
-    }
-
-  public fun <R2, B> redeemWith(
-    recover: suspend (R) -> Effect<R2, B>,
-    transform: suspend (A) -> Effect<R2, B>
-  ): Effect<R2, B> = effect { fold(recover, transform).bind() }
-}
-
-/**
- * **AVOID USING THIS TYPE, it's meant for low-level cancellation code** When in need in low-level
- * code, you can use this type to differentiate between a foreign [CancellationException] and the
- * one from [Effect].
->>>>>>> 37123c50
+ * <!--- KNIT example-effect-guide-02.kt -->
  */
 public typealias Effect<R, A> = suspend Raise<R>.() -> A
 
-<<<<<<< HEAD
 public inline fun <R, A> effect(@BuilderInference noinline block: suspend Raise<R>.() -> A): Effect<R, A> = block
 
 /** The same behavior and API as [Effect] except without requiring _suspend_. */
 public typealias EagerEffect<R, A> = Raise<R>.() -> A
 
-public inline fun <R, A> eagerEffect(@BuilderInference noinline block: Raise<R>.() -> A): EagerEffect<R, A> = block
-=======
-public expect open class CancellationExceptionNoTrace() : CancellationException
-
-/**
- * Holds `R` and `suspend (R) -> B`, the exception that wins the race, will get to execute
- * `recover`.
- */
-@PublishedApi
-internal class Suspend(val token: Token, val shifted: Any?, val recover: suspend (Any?) -> Any?) :
-  ShiftCancellationException() {
-  override fun toString(): String = "ShiftCancellationException($message)"
-}
-
-/** Class that represents a unique token by hash comparison **/
-@PublishedApi
-internal open class Token {
-  override fun toString(): String = "Token(${hashCode().toString(16)})"
-}
-
-/**
- * Continuation that runs the `recover` function, after attempting to calculate [B]. In case we
- * encounter a `shift` after suspension, we will receive [Result.failure] with
- * [ShiftCancellationException]. In that case we still need to run `suspend (R) -> B`, which is what
- * we do inside the body of this `Continuation`, and we complete the [parent] [Continuation] with
- * the result.
- */
-@PublishedApi
-@Deprecated(
-  "This will become private in Arrow 2.0, and is not going to be visible from binary anymore",
-  level = DeprecationLevel.WARNING
-)
-internal class FoldContinuation<R, B>(
-  override val context: CoroutineContext,
-  private val error: suspend (Throwable) -> B,
-  private val parent: Continuation<B>,
-) : Continuation<B>, Token(), EffectScope<R> {
-
-  constructor(ignored: Token, context: CoroutineContext, parent: Continuation<B>) : this(context, { throw it }, parent)
-  constructor(
-    ignored: Token,
-    context: CoroutineContext,
-    error: suspend (Throwable) -> B,
-    parent: Continuation<B>,
-  ) : this(context, error, parent)
-
-  lateinit var recover: suspend (R) -> Any?
-
-  private val isActive: AtomicRef<Boolean> = AtomicRef(true)
-
-  internal fun complete(): Boolean = isActive.getAndSet(false)
-
-  // Shift away from this Continuation by intercepting it, and completing it with
-  // ShiftCancellationException
-  // This is needed because this function will never yield a result,
-  // so it needs to be cancelled to properly support coroutine cancellation
-  override suspend fun <B> shift(r: R): B =
-  // Some interesting consequences of how Continuation Cancellation works in Kotlin.
-  // We have to throw CancellationException to signal the Continuation was cancelled, and we
-  // shifted away.
-  // This however also means that the user can try/catch shift and recover from the
-  // CancellationException and thus effectively recovering from the cancellation/shift.
-  // This means try/catch is also capable of recovering from monadic errors.
-    // See: EffectSpec - try/catch tests
-    if (isActive.get()) throw Suspend(this, r, recover as suspend (Any?) -> Any?)
-    else throw ShiftLeakedException()
-
-  // In contrast to `createCoroutineUnintercepted this doesn't create a new ContinuationImpl
-  private fun (suspend () -> B).startCoroutineUnintercepted() {
-    try {
-      when (val res = startCoroutineUninterceptedOrReturn(parent)) {
-        COROUTINE_SUSPENDED -> Unit
-        else -> parent.resume(res as B)
-      }
-      // We need to wire all immediately throw exceptions to the parent Continuation
-    } catch (e: Throwable) {
-      parent.resumeWithException(e)
-    }
-  }
-
-  override fun resumeWith(result: Result<B>) {
-    result.fold(parent::resume) { throwable ->
-      when {
-        throwable is Suspend && this === throwable.token -> {
-          complete()
-          suspend { throwable.recover(throwable.shifted) as B }.startCoroutineUnintercepted()
-        }
-
-        throwable is Suspend -> parent.resumeWith(result)
-        else -> {
-          complete()
-          suspend { error(throwable.nonFatalOrThrow()) }.startCoroutineUnintercepted()
-        }
-      }
-    }
-  }
-}
-
-/**
- * DSL for constructing Effect<R, A> values
- *
- * ```kotlin
- * import arrow.core.Either
- * import arrow.core.None
- * import arrow.core.Option
- * import arrow.core.Validated
- * import arrow.core.continuations.effect
- * import io.kotest.assertions.fail
- * import io.kotest.matchers.shouldBe
- *
- * suspend fun main() {
- *   effect<String, Int> {
- *     val x = Either.Right(1).bind()
- *     val y = Validated.Valid(2).bind()
- *     val z = Option(3).bind { "Option was empty" }
- *     x + y + z
- *   }.fold({ fail("Shift can never be the result") }, { it shouldBe 6 })
- *
- *   effect<String, Int> {
- *     val x = Either.Right(1).bind()
- *     val y = Validated.Valid(2).bind()
- *     val z: Int = None.bind { "Option was empty" }
- *     x + y + z
- *   }.fold({ it shouldBe "Option was empty" }, { fail("Int can never be the result") })
- * }
- * ```
- * <!--- KNIT example-effect-02.kt -->
- */
-public fun <R, A> effect(f: suspend EffectScope<R>.() -> A): Effect<R, A> = DefaultEffect(f)
-
-private class DefaultEffect<R, A>(val f: suspend EffectScope<R>.() -> A) : Effect<R, A> {
-
-  override suspend fun <B> fold(
-    recover: suspend (shifted: R) -> B,
-    transform: suspend (value: A) -> B,
-  ): B = fold({ throw it }, recover, transform)
-
-  // We create a `Token` for fold Continuation, so we can properly differentiate between nested folds
-  override suspend fun <B> fold(
-    error: suspend (error: Throwable) -> B,
-    recover: suspend (shifted: R) -> B,
-    transform: suspend (value: A) -> B,
-  ): B =
-    suspendCoroutineUninterceptedOrReturn { cont ->
-      val shift = FoldContinuation<R, B>(cont.context, error, cont)
-      shift.recover = recover
-      try {
-        val fold: suspend EffectScope<R>.() -> B = {
-          val res = f(this).also { shift.complete() }
-          transform(res)
-        }
-        fold.startCoroutineUninterceptedOrReturn(shift, shift)
-      } catch (e: Suspend) {
-        if (shift === e.token) {
-          shift.complete()
-          val f: suspend () -> B = { e.recover(e.shifted) as B }
-          f.startCoroutineUninterceptedOrReturn(cont)
-        } else throw e
-      } catch (e: Throwable) {
-        shift.complete()
-        val f: suspend () -> B = { error(e.nonFatalOrThrow()) }
-        f.startCoroutineUninterceptedOrReturn(cont)
-      }
-    }
-}
-
-public suspend fun <A> Effect<A, A>.merge(): A = fold(::identity, ::identity)
-
-public class ShiftLeakedException : IllegalStateException(
-  """
-  
-  shift or bind was called outside of its DSL scope, and the DSL Scoped operator was leaked
-  This is kind of usage is incorrect, make sure all calls to shift or bind occur within the lifecycle of effect { }, either { } or similar builders.
- 
-  See: Effect KDoc for additional information.
-  """.trimIndent()
-)
->>>>>>> 37123c50
+public inline fun <R, A> eagerEffect(@BuilderInference noinline block: Raise<R>.() -> A): EagerEffect<R, A> = block