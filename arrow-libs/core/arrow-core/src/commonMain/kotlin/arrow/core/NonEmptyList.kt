--- conflicted
+++ resolved
@@ -148,23 +148,10 @@
  * - `a.zip(b, c) { ... }` can be used to compute over multiple `NonEmptyList` values preserving type information and __abstracting over arity__ with `zip`
  *
  */
-<<<<<<< HEAD
 @JvmInline
 public value class NonEmptyList<out A> @PublishedApi internal constructor(
-=======
-public class NonEmptyList<out A>(
-  public override val head: A,
-  public val tail: List<A>
-) : AbstractList<A>(), NonEmptyCollection<A> {
-
-  private constructor(list: List<A>) : this(list[0], list.drop(1))
-
-  override val size: Int =
-    1 + tail.size
-
->>>>>>> 9e13f182
   public val all: List<A>
-) : List<A> by all {
+) : List<A> by all, NonEmptyCollection<A> {
 
   public constructor(head: A, tail: List<A>): this(listOf(head) + tail)
 
@@ -181,19 +168,12 @@
 
   public fun toList(): List<A> = all
 
-  public val head: A
+  public override val head: A
     get() = all.first()
 
   public val tail: List<A>
     get() = all.drop(1)
 
-<<<<<<< HEAD
-  public inline fun <B> map(f: (A) -> B): NonEmptyList<B> =
-    NonEmptyList(all.map(f))
-
-  public inline fun <B> flatMap(f: (A) -> NonEmptyList<B>): NonEmptyList<B> =
-    NonEmptyList(all.flatMap { f(it).all })
-=======
   override fun lastOrNull(): A = when {
     tail.isNotEmpty() -> tail.last()
     else -> head
@@ -201,11 +181,11 @@
 
   @Suppress("OVERRIDE_BY_INLINE")
   public override inline fun <B> map(transform: (A) -> B): NonEmptyList<B> =
-    NonEmptyList(transform(head), tail.map(transform))
-
-  override fun <B> flatMap(transform: (A) -> NonEmptyCollection<B>): NonEmptyList<B> =
-    transform(head).toNonEmptyList() + tail.flatMap(transform)
->>>>>>> 9e13f182
+    NonEmptyList(all.map(transform))
+
+  @Suppress("OVERRIDE_BY_INLINE")
+  public override inline fun <B> flatMap(transform: (A) -> NonEmptyCollection<B>): NonEmptyList<B> =
+    NonEmptyList(all.flatMap(transform))
 
   public operator fun plus(l: NonEmptyList<@UnsafeVariance A>): NonEmptyList<A> =
     this + l.all
