--- conflicted
+++ resolved
@@ -10,15 +10,6 @@
 import arrow.core.raise.RaiseAccumulate
 import arrow.core.raise.either
 import arrow.core.raise.fold
-<<<<<<< HEAD
-=======
-import arrow.core.raise.option
-import arrow.typeclasses.Monoid
-import arrow.typeclasses.MonoidDeprecation
-import arrow.typeclasses.Semigroup
-import arrow.typeclasses.SemigroupDeprecation
-import arrow.typeclasses.combine
->>>>>>> 152469fd
 import kotlin.experimental.ExperimentalTypeInference
 
 /** Adds [kotlin.sequences.zip] support for 3 parameters */
@@ -357,37 +348,12 @@
     }
   }
 
-<<<<<<< HEAD
-public fun <A, B> Sequence<A>.crosswalkNullList(f: (A) -> B?): List<B>? =
+public fun <A, B> Sequence<A>.crosswalkNull(f: (A) -> B?): List<B>? =
   fold<A, List<B>?>(emptyList()) { bs, a ->
     Ior.fromNullables(f(a), bs)?.fold(
       { listOf(it) },
       ::identity,
       { l, r -> listOf(l) + r }
-=======
-
-@Deprecated(
-  "This function is actually terminal. Use crosswalk(f:A -> List<B>) instead.",
-  ReplaceWith("this.crosswalk{a -> f(a).toList()}")
-)
-public fun <A, K, V> Sequence<A>.crosswalkMap(f: (A) -> Map<K, V>): Map<K, Sequence<V>> =
-  fold(emptyMap()) { bs, a ->
-    f(a).align(bs) { (_, ior) ->
-      ior.fold(
-        { sequenceOf(it) },
-        ::identity,
-        { l, r -> sequenceOf(l) + r }
-      )
-    }
-  }
-
-public fun <A, B> Sequence<A>.crosswalkNull(f: (A) -> B?): Sequence<B>? =
-  fold<A, Sequence<B>?>(emptySequence()) { bs, a ->
-    Ior.fromNullables(f(a), bs)?.fold(
-      { sequenceOf(it) },
-      ::identity,
-      { l, r -> sequenceOf(l) + r }
->>>>>>> 152469fd
     )
   }
 
@@ -600,19 +566,6 @@
 ): Sequence<A> =
   align(other) { it.fold(::identity, ::identity, combine) }
 
-<<<<<<< HEAD
-public fun <A, B> Sequence<Either<A, B>>.separateEitherToPair(): Pair<List<A>, List<B>> =
-  fold(listOf<A>() to listOf<B>()) { (lefts, rights), either ->
-=======
-/**
- * aligns two structures and combine them with the given [Semigroup.combine]
- */
-@Deprecated(SemigroupDeprecation, ReplaceWith("salign(other, {a, b -> a + b})", "arrow.typeclasses.combine"))
-public fun <A> Sequence<A>.salign(
-  SG: Semigroup<A>,
-  other: Sequence<A>
-): Sequence<A> =
-  salign(other, SG::combine)
 
 /**
  * Separate the inner [Either] values into the [Either.Left] and [Either.Right].
@@ -620,59 +573,13 @@
  * @receiver Iterable of [Either]
  * @return a tuple containing Sequence with [Either.Left] and another Sequence with its [Either.Right] values.
  */
-public fun <A, B> Sequence<Either<A, B>>.separateEither(): Pair<Sequence<A>, Sequence<B>> =
-  fold(sequenceOf<A>() to sequenceOf<B>()) { (lefts, rights), either ->
->>>>>>> 152469fd
+public fun <A, B> Sequence<Either<A, B>>.separateEither(): Pair<List<A>, List<B>> =
+  fold(listOf<A>() to listOf<B>()) { (lefts, rights), either ->
     when (either) {
       is Left -> lefts + either.value to rights
       is Right -> lefts to rights + either.value
     }
   }
-
-<<<<<<< HEAD
-=======
-/**
- * Separate the inner [Validated] values into the [Validated.Invalid] and [Validated.Valid].
- *
- * @receiver Iterable of Validated
- * @return a tuple containing Sequence with [Validated.Invalid] and another Sequence with its [Validated.Valid] values.
- */
-@Deprecated(
-  "${ValidatedDeprMsg}SemigroupDeprecation\n$NicheAPI",
-  ReplaceWith("separateEither()")
-)
-public fun <A, B> Sequence<Validated<A, B>>.separateValidated(): Pair<Sequence<A>, Sequence<B>> =
-  fold(sequenceOf<A>() to sequenceOf<B>()) { (invalids, valids), validated ->
-    when (validated) {
-      is Valid -> invalids to valids + validated.value
-      is Invalid -> invalids + validated.value to valids
-    }
-  }
-
-@Deprecated(
-  "The sequence extension function is being deprecated in favor of the DSL.\n$NicheAPI",
-  ReplaceWith("let<Sequence<Either<E, A>>, Either<E, List<A>>> { s -> either<E, List<A>> { s.map<Either<E, A>, A> { it.bind<A>() }.toList<A>() } }", "arrow.core.raise.either")
-)
->>>>>>> 152469fd
-public fun <E, A> Sequence<Either<E, A>>.sequence(): Either<E, List<A>> =
-  let { s -> either { s.map { it.bind() }.toList() } }
-
-<<<<<<< HEAD
-=======
-@Deprecated(
-  "sequenceEither is being renamed to sequence to simplify the Arrow API",
-  ReplaceWith("sequence().map { it.asSequence() }", "arrow.core.sequence")
-)
-public fun <E, A> Sequence<Either<E, A>>.sequenceEither(): Either<E, Sequence<A>> =
-  sequence().map { it.asSequence() }
-
-@Deprecated(
-  "The sequence extension function is being deprecated in favor of the Option DSL.\n$NicheAPI",
-  ReplaceWith("let<Sequence<Option<A>>, Option<List<A>>> { s -> option<List<A>> { s.map<Option<A>, A> { it.bind<A>() }.toList<A>() } }", "arrow.core.raise.option")
-)
->>>>>>> 152469fd
-public fun <A> Sequence<Option<A>>.sequence(): Option<List<A>> =
-  let { s -> option { s.map { it.bind() }.toList() } }
 
 /**
  * attempt to split the computation, giving access to the first result.
@@ -700,34 +607,6 @@
 /** Alias for drop(1) */
 public fun <A> Sequence<A>.tail(): Sequence<A> =
   drop(1)
-
-@Deprecated(
-  "Traverse for Sequence is being deprecated in favor of Either DSL.\n$NicheAPI",
-  ReplaceWith("let<Sequence<A>, Either<E, List<B>>> { s -> either<E, List<B>> { s.map<A, B> { f(it).bind<B>() }.toList<B>() } }", "arrow.core.raise.either")
-)
-@OptIn(ExperimentalTypeInference::class)
-@OverloadResolutionByLambdaReturnType
-public fun <E, A, B> Sequence<A>.traverse(f: (A) -> Either<E, B>): Either<E, List<B>> =
-  let { s -> either { s.map { f(it).bind() }.toList() } }
-
-<<<<<<< HEAD
-=======
-@Deprecated(
-  "traverseEither is being renamed to traverse to simplify the Arrow API",
-  ReplaceWith("traverse(f).map { it.asSequence() }", "arrow.core.traverse")
-)
-public fun <E, A, B> Sequence<A>.traverseEither(f: (A) -> Either<E, B>): Either<E, Sequence<B>> =
-  traverse(f).map { it.asSequence() }
-
-@Deprecated(
-  "Traverse for Sequence is being deprecated in favor of Either DSL.\n$NicheAPI",
-  ReplaceWith("let<Sequence<A>, Option<List<B>>> { s -> option<List<B>> { s.map<A, B> { f(it).bind<B>() }.toList<B>() } }", "arrow.core.raise.option")
-)
->>>>>>> 152469fd
-@OptIn(ExperimentalTypeInference::class)
-@OverloadResolutionByLambdaReturnType
-public fun <A, B> Sequence<A>.traverse(f: (A) -> Option<B>): Option<List<B>> =
-  let { s -> option { s.map { f(it).bind() }.toList() } }
 
 public fun <Error, A, B> Sequence<A>.mapOrAccumulate(
   combine: (Error, Error) -> Error,
@@ -750,22 +629,6 @@
   return left.toNonEmptyListOrNull()?.left() ?: right.right()
 }
 
-<<<<<<< HEAD
-=======
-@Deprecated(
-  "traverseValidated is being renamed to traverse to simplify the Arrow API",
-  ReplaceWith(
-    "mapOrAccumulate{e1, e2 -> e1 + e2} { f(it).bind() }.toValidated().map { it.asSequence() }",
-    "`arrow.core.mapOrAccumulate`"
-  )
-)
-public fun <E, A, B> Sequence<A>.traverseValidated(
-  semigroup: Semigroup<E>,
-  f: (A) -> Validated<E, B>
-): Validated<E, Sequence<B>> =
-  traverse(semigroup, f).map { it.asSequence() }
-
->>>>>>> 152469fd
 /**
  * splits an union into its component parts.
  *
@@ -871,20 +734,8 @@
  * ```
  * <!--- KNIT example-sequence-15.kt -->
  */
-<<<<<<< HEAD
-public fun <A, B, C> Sequence<C>.unzipToPair(fc: (C) -> Pair<A, B>): Pair<List<A>, List<B>> =
-  map(fc).unzipToPair()
-=======
 public fun <A, B, C> Sequence<C>.unzip(fc: (C) -> Pair<A, B>): Pair<Sequence<A>, Sequence<B>> =
   map(fc).unzip()
-
-@Deprecated(
-  "void is being deprecated in favor of simple Iterable.map.\n$NicheAPI",
-  ReplaceWith("map { }")
-)
-public fun <A> Sequence<A>.void(): Sequence<Unit> =
-  map { Unit }
->>>>>>> 152469fd
 
 /**
  * Given [A] is a subtype of [B], re-type this value from Sequence<A> to Sequence<B>
