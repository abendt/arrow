--- conflicted
+++ resolved
@@ -291,8 +291,6 @@
 internal fun <T> Iterable<T>.collectionSizeOrDefault(default: Int): Int =
   if (this is Collection<*>) this.size else default
 
-<<<<<<< HEAD
-=======
 @Deprecated("traverseEither is being renamed to traverse to simplify the Arrow API", ReplaceWith("traverse(f)", "arrow.core.traverse"))
 public inline fun <E, A, B> Iterable<A>.traverseEither(f: (A) -> Either<E, B>): Either<E, List<B>> =
   traverse(f)
@@ -326,7 +324,7 @@
       return@traverse Result.failure(throwable)
     }
   }
-  return success(destination)
+  return Result.success(destination)
 }
 
 @Deprecated("traverseResult is being renamed to traverse to simplify the Arrow API", ReplaceWith("traverse(f)", "arrow.core.traverse"))
@@ -339,72 +337,6 @@
 
 public fun <A> Iterable<Result<A>>.sequence(): Result<List<A>> =
   traverse(::identity)
-
-@Deprecated("traverseValidated is being renamed to traverse to simplify the Arrow API", ReplaceWith("traverse(semigroup, f)", "arrow.core.traverse"))
-public inline fun <E, A, B> Iterable<A>.traverseValidated(
-  semigroup: Semigroup<E>,
-  f: (A) -> Validated<E, B>
-): Validated<E, List<B>> =
-  traverse(semigroup, f)
-
-@Deprecated(
-  ValidatedDeprMsg + "Use the mapOrAccumulate API instead",
-  ReplaceWith(
-    "mapOrAccumulate({ a, b -> semigroup.run { a.combine(b)  } }) { f(it).bind() }.toValidated()",
-    "arrow.core.mapOrAccumulate"
-  )
-)
-@OptIn(ExperimentalTypeInference::class)
-@OverloadResolutionByLambdaReturnType
-public inline fun <E, A, B> Iterable<A>.traverse(
-  semigroup: Semigroup<E>,
-  f: (A) -> Validated<E, B>
-): Validated<E, List<B>> =
-  mapOrAccumulate({ a, b -> semigroup.run { a.combine(b) } }) { f(it).bind() }.toValidated()
-
-@Deprecated("traverseValidated is being renamed to traverse to simplify the Arrow API", ReplaceWith("traverse(f)", "arrow.core.traverse"))
-public inline fun <E, A, B> Iterable<A>.traverseValidated(f: (A) -> ValidatedNel<E, B>): ValidatedNel<E, List<B>> =
-  traverse(f)
-
-@Deprecated(
-  ValidatedDeprMsg + "Use the mapOrAccumulate API instead",
-  ReplaceWith(
-    "mapOrAccumulate<E, A, B> { f(it).bindNel() }.toValidated()",
-    "arrow.core.mapOrAccumulate"
-  )
-)
-@OptIn(ExperimentalTypeInference::class)
-@OverloadResolutionByLambdaReturnType
-public inline fun <E, A, B> Iterable<A>.traverse(f: (A) -> ValidatedNel<E, B>): ValidatedNel<E, List<B>> =
-  mapOrAccumulate { f(it).bindNel() }.toValidated()
-
-@Deprecated("sequenceValidated is being renamed to sequence to simplify the Arrow API", ReplaceWith("sequence(semigroup)", "arrow.core.sequence"))
-public fun <E, A> Iterable<Validated<E, A>>.sequenceValidated(semigroup: Semigroup<E>): Validated<E, List<A>> =
-  sequence(semigroup)
-
-@Deprecated(
-  ValidatedDeprMsg + "Use the mapOrAccumulate API instead",
-  ReplaceWith(
-    "mapOrAccumulate({ a, b -> semigroup.run { a.combine(b)  } }) { it.bind() }.toValidated()",
-    "arrow.core.mapOrAccumulate"
-  )
-)
-public fun <E, A> Iterable<Validated<E, A>>.sequence(semigroup: Semigroup<E>): Validated<E, List<A>> =
-  mapOrAccumulate({ a, b -> semigroup.run { a.combine(b) } }) { it.bind() }.toValidated()
-
-@Deprecated("sequenceValidated is being renamed to sequence to simplify the Arrow API", ReplaceWith("sequence()", "arrow.core.sequence"))
-public fun <E, A> Iterable<ValidatedNel<E, A>>.sequenceValidated(): ValidatedNel<E, List<A>> =
-  sequence()
-
-@Deprecated(
-  ValidatedDeprMsg + "Use the mapOrAccumulate API instead",
-  ReplaceWith(
-    "mapOrAccumulate<E, ValidatedNel<E, A>, A> { it.bindNel() }.toValidated()",
-    "arrow.core.mapOrAccumulate"
-  )
-)
-public fun <E, A> Iterable<ValidatedNel<E, A>>.sequence(): ValidatedNel<E, List<A>> =
-  mapOrAccumulate { it.bindNel() }.toValidated()
 
 @Deprecated("traverseOption is being renamed to traverse to simplify the Arrow API", ReplaceWith("traverse(f)", "arrow.core.traverse"))
 public inline fun <A, B> Iterable<A>.traverseOption(f: (A) -> Option<B>): Option<List<B>> =
@@ -449,11 +381,6 @@
   return acc.toList()
 }
 
-@Deprecated("sequenceNullable is being renamed to sequence to simplify the Arrow API", ReplaceWith("sequence()", "arrow.core.sequence"))
-public fun <A> Iterable<A?>.sequenceNullable(): List<A>? =
-  sequence()
-
->>>>>>> 55d441c2
 /**
  * Returns [Either] a [List] containing the results of applying the given [transform] function to each element in the original collection,
  * **or** accumulate all the _logical errors_ that were _raised_ while transforming the collection using the [combine] function is used to accumulate all the _logical errors_.
@@ -1154,29 +1081,6 @@
   return Pair(left, right)
 }
 
-<<<<<<< HEAD
-=======
-/**
- * Separate the inner [Validated] values into the [Validated.Invalid] and [Validated.Valid].
- *
- * @receiver Iterable of Validated
- * @return a tuple containing List with [Validated.Invalid] and another List with its [Validated.Valid] values.
- */
-@Deprecated("Use separateEither instead.", ReplaceWith("map { it.toEither() }.separateEither()"))
-public fun <A, B> Iterable<Validated<A, B>>.separateValidated(): Pair<List<A>, List<B>> {
-  val invalids = ArrayList<A>(collectionSizeOrDefault(10))
-  val valids = ArrayList<B>(collectionSizeOrDefault(10))
-
-  for (validated in this)
-    when (validated) {
-      is Invalid -> invalids.add(validated.value)
-      is Valid -> valids.add(validated.value)
-    }
-
-  return Pair(invalids, valids)
-}
-
->>>>>>> 55d441c2
 public fun <A> Iterable<Iterable<A>>.flatten(): List<A> =
   flatMap(::identity)
 
