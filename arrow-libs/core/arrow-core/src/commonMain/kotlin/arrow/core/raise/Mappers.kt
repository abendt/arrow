@file:JvmMultifileClass
@file:JvmName("RaiseKt")
package arrow.core.raise

import arrow.core.Either
import arrow.core.Ior
import arrow.core.Option
import arrow.core.Some
<<<<<<< HEAD
import arrow.core.identity
=======
import arrow.core.Validated
import arrow.core.ValidatedDeprMsg
>>>>>>> f7e41cd5
import kotlin.jvm.JvmMultifileClass
import kotlin.jvm.JvmName

/** Run the [Effect] by returning [Either.Right] of [A], or [Either.Left] of [Error]. */
public suspend fun <Error, A> Effect<Error, A>.toEither(): Either<Error, A> = either { invoke() }
public fun <Error, A> EagerEffect<Error, A>.toEither(): Either<Error, A> = either { invoke() }

<<<<<<< HEAD
/** Run the [Effect] by returning [Ior.Right] of [A], or [Ior.Left] of [E]. */
public suspend fun <E, A> Effect<E, A>.toIor(): Ior<E, A> = fold({ Ior.Left(it) }) { Ior.Right(it) }
public fun <E, A> EagerEffect<E, A>.toIor(): Ior<E, A> = fold({ Ior.Left(it) }) { Ior.Right(it) }
=======
/** Run the [Effect] by returning [Validated.Valid] of [A], or [Validated.Invalid] of [Error]. */
@Deprecated(ValidatedDeprMsg, ReplaceWith("toEither()"))
public suspend fun <Error, A> Effect<Error, A>.toValidated(): Validated<Error, A> = fold({ Validated.Invalid(it) }) { Validated.Valid(it) }
@Deprecated(ValidatedDeprMsg, ReplaceWith("toEither()"))
public fun <Error, A> EagerEffect<Error, A>.toValidated(): Validated<Error, A> = fold({ Validated.Invalid(it) }) { Validated.Valid(it) }

/** Run the [Effect] by returning [Ior.Right] of [A], or [Ior.Left] of [Error]. */
public suspend fun <Error, A> Effect<Error, A>.toIor(): Ior<Error, A> = fold({ Ior.Left(it) }) { Ior.Right(it) }
public fun <Error, A> EagerEffect<Error, A>.toIor(): Ior<Error, A> = fold({ Ior.Left(it) }) { Ior.Right(it) }
>>>>>>> f7e41cd5

@Deprecated(
  "orNull is being renamed to getOrNull to be more consistent with the Kotlin Standard Library naming",
  ReplaceWith("getOrNull()", "arrow.core.raise.getOrNull")
)
public suspend fun <Error, A> Effect<Error, A>.orNull(): A? = getOrElse { null }

@Deprecated(
  "orNull is being renamed to getOrNull to be more consistent with the Kotlin Standard Library naming",
  ReplaceWith("getOrNull()", "arrow.core.raise.getOrNull")
)
public fun <Error, A> EagerEffect<Error, A>.orNull(): A? = getOrElse { null }

/** Run the [Effect] by returning [A], or `null` if raised with [Error]. */
public suspend fun <Error, A> Effect<Error, A>.getOrNull(): A? = getOrElse { null }

/** Run the [EagerEffect] by returning [A], or `null` if raised with [Error]. */
public fun <Error, A> EagerEffect<Error, A>.getOrNull(): A? = getOrElse { null }

/** Run the [Effect] by returning [Option] of [A], [recover] run the fallback lambda and returning its result of [Option] of [A]. */
public suspend fun <Error, A> Effect<Error, A>.toOption(recover: suspend (error: Error) -> Option<A>): Option<A> = fold(recover) { Some(it) }
public inline fun <Error, A> EagerEffect<Error, A>.toOption(recover: (error: Error) -> Option<A>): Option<A> = fold(recover) { Some(it) }

/** Run the [Effect] by returning [Result] of [A], [recover] run the fallback lambda and returning its result of [Result] of [A]. */
public suspend fun <Error, A> Effect<Error, A>.toResult(recover: suspend (error: Error) -> Result<A>): Result<A> =
  fold({ Result.failure(it)  }, { recover(it) }, { Result.success(it) })
public inline fun <Error, A> EagerEffect<Error, A>.toResult(recover: (error: Error) -> Result<A>): Result<A> =
  fold({ Result.failure(it)  }, { recover(it) }, { Result.success(it) })

/** Run the [Effect] by returning [Result] of [A], or [Result.Failure] if raised with [Throwable]. */
public suspend fun <A> Effect<Throwable, A>.toResult(): Result<A> = result { invoke() }
public fun <A> EagerEffect<Throwable, A>.toResult(): Result<A> = result { invoke() }<|MERGE_RESOLUTION|>--- conflicted
+++ resolved
@@ -6,12 +6,7 @@
 import arrow.core.Ior
 import arrow.core.Option
 import arrow.core.Some
-<<<<<<< HEAD
 import arrow.core.identity
-=======
-import arrow.core.Validated
-import arrow.core.ValidatedDeprMsg
->>>>>>> f7e41cd5
 import kotlin.jvm.JvmMultifileClass
 import kotlin.jvm.JvmName
 
@@ -19,21 +14,9 @@
 public suspend fun <Error, A> Effect<Error, A>.toEither(): Either<Error, A> = either { invoke() }
 public fun <Error, A> EagerEffect<Error, A>.toEither(): Either<Error, A> = either { invoke() }
 
-<<<<<<< HEAD
-/** Run the [Effect] by returning [Ior.Right] of [A], or [Ior.Left] of [E]. */
-public suspend fun <E, A> Effect<E, A>.toIor(): Ior<E, A> = fold({ Ior.Left(it) }) { Ior.Right(it) }
-public fun <E, A> EagerEffect<E, A>.toIor(): Ior<E, A> = fold({ Ior.Left(it) }) { Ior.Right(it) }
-=======
-/** Run the [Effect] by returning [Validated.Valid] of [A], or [Validated.Invalid] of [Error]. */
-@Deprecated(ValidatedDeprMsg, ReplaceWith("toEither()"))
-public suspend fun <Error, A> Effect<Error, A>.toValidated(): Validated<Error, A> = fold({ Validated.Invalid(it) }) { Validated.Valid(it) }
-@Deprecated(ValidatedDeprMsg, ReplaceWith("toEither()"))
-public fun <Error, A> EagerEffect<Error, A>.toValidated(): Validated<Error, A> = fold({ Validated.Invalid(it) }) { Validated.Valid(it) }
-
 /** Run the [Effect] by returning [Ior.Right] of [A], or [Ior.Left] of [Error]. */
 public suspend fun <Error, A> Effect<Error, A>.toIor(): Ior<Error, A> = fold({ Ior.Left(it) }) { Ior.Right(it) }
 public fun <Error, A> EagerEffect<Error, A>.toIor(): Ior<Error, A> = fold({ Ior.Left(it) }) { Ior.Right(it) }
->>>>>>> f7e41cd5
 
 @Deprecated(
   "orNull is being renamed to getOrNull to be more consistent with the Kotlin Standard Library naming",
