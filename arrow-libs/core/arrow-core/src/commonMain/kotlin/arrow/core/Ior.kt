@file:OptIn(ExperimentalContracts::class)
package arrow.core

import arrow.core.Ior.*
import arrow.core.Ior.Right.Companion.unit
import arrow.typeclasses.Monoid
import arrow.typeclasses.Semigroup
<<<<<<< HEAD
=======
import kotlin.contracts.ExperimentalContracts
import kotlin.contracts.InvocationKind
import kotlin.contracts.contract
import kotlin.experimental.ExperimentalTypeInference
>>>>>>> f6c49fce
import kotlin.jvm.JvmStatic

public typealias IorNel<A, B> = Ior<Nel<A>, B>

/**
 * Port of https://github.com/typelevel/cats/blob/v0.9.0/core/src/main/scala/cats/data/Ior.scala
 *
 * Represents a right-biased disjunction that is either an `A`, or a `B`, or both an `A` and a `B`.
 *
 * An instance of [Ior]<`A`,`B`> is one of:
 *  - [Ior.Left] <`A`>
 *  - [Ior.Right] <`B`>
 *  - [Ior.Both]<`A`,`B`>
 *
 * [Ior]<`A`,`B`> is similar to [Either]<`A`,`B`>, except that it can represent the simultaneous presence of
 * an `A` and a `B`. It is right-biased so methods such as `map` and `flatMap` operate on the
 * `B` value. Some methods, like `flatMap`, handle the presence of two [Ior.Both] values using a
 * [Semigroup]<`A`>, while other methods, like [toEither], ignore the `A` value in a [Ior.Both Both].
 *
 * [Ior]<`A`,`B`> is isomorphic to [Either]<[Either]<`A`,`B`>, [Pair]<`A`,`B`>>, but provides methods biased toward `B`
 * values, regardless of whether the `B` values appear in a [Ior.Right] or a [Ior.Both].
 * The isomorphic Either form can be accessed via the [unwrap] method.
 */
public sealed class Ior<out A, out B> {
  
  /**
   * Returns `true` if this is a [Right], `false` otherwise.
   *
   * Example:
   *
   * ```kotlin
   * import arrow.core.Ior
   *
   * fun main() {
   *   Ior.Left("tulip").isRight           // Result: false
   *   Ior.Right("venus fly-trap").isRight // Result: true
   *   Ior.Both("venus", "fly-trap").isRight // Result: false
   * }
   * ```
   * <!--- KNIT example-ior-01.kt -->
   */
  public abstract val isRight: Boolean
  
  /**
   * Returns `true` if this is a [Left], `false` otherwise.
   *
   * Example:
   *
   * ```kotlin
   * import arrow.core.Ior
   *
   * fun main() {
   *   Ior.Left("tulip").isLeft           // Result: true
   *   Ior.Right("venus fly-trap").isLeft // Result: false
   *   Ior.Both("venus", "fly-trap").isLeft // Result: false
   * }
   * ```
   * <!--- KNIT example-ior-02.kt -->
   */
  public abstract val isLeft: Boolean
  
  /**
   * Returns `true` if this is a [Both], `false` otherwise.
   *
   * Example:
   * ```kotlin
   * import arrow.core.Ior
   *
   * fun main() {
   *   Ior.Left("tulip").isBoth           // Result: false
   *   Ior.Right("venus fly-trap").isBoth // Result: false
   *   Ior.Both("venus", "fly-trap").isBoth // Result: true
   * }
   * ```
   * <!--- KNIT example-ior-03.kt -->
   */
  public abstract val isBoth: Boolean
  
  public companion object {
    /**
     * Create an [Ior] from two nullables if at least one of them is defined.
     *
     * @param a an element (nullable) for the left side of the [Ior]
     * @param b an element (nullable) for the right side of the [Ior]
     *
     * @return [null] if both [a] and [b] are [null]. Otherwise
     * an [Ior.Left], [Ior.Right], or [Ior.Both] if [a], [b], or both are defined (respectively).
     */
    @JvmStatic
    public fun <A, B> fromNullables(a: A?, b: B?): Ior<A, B>? =
      when (a != null) {
        true -> when (b != null) {
          true -> Both(a, b)
          false -> Left(a)
        }
        
        false -> when (b != null) {
          true -> Right(b)
          false -> null
        }
      }
    
    @JvmStatic
    public fun <A, B> leftNel(a: A): IorNel<A, B> = Left(nonEmptyListOf(a))
    
    @JvmStatic
    public fun <A, B> bothNel(a: A, b: B): IorNel<A, B> = Both(nonEmptyListOf(a), b)
    
    /**
     *  Lifts a function `(B) -> C` to the [Ior] structure returning a polymorphic function
     *  that can be applied over all [Ior] values in the shape of Ior<A, B>
     *
     *  ```kotlin
     *  import arrow.core.*
     *
     *  fun main(args: Array<String>) {
     *   //sampleStart
     *   val f = Ior.lift<Int, CharSequence, String> { s: CharSequence -> "$s World" }
     *   val ior: Ior<Int, CharSequence> = Ior.Right("Hello")
     *   val result = f(ior)
     *   //sampleEnd
     *   println(result)
     *  }
     *  ```
     */
    @JvmStatic
    public fun <A, B, C> lift(f: (B) -> C): (Ior<A, B>) -> Ior<A, C> =
      { it.map(f) }
    
    @JvmStatic
    public fun <A, B, C, D> lift(fa: (A) -> C, fb: (B) -> D): (Ior<A, B>) -> Ior<C, D> =
      { it.bimap(fa, fb) }
  }
  
  /**
   * Applies `fa` if this is a [Left], `fb` if this is a [Right] or `fab` if this is a [Both]
   *
   *
   * @param fa the function to apply if this is a [Left]
   * @param fb the function to apply if this is a [Right]
   * @param fab the function to apply if this is a [Both]
   * @return the results of applying the function
   */
  public inline fun <C> fold(fa: (A) -> C, fb: (B) -> C, fab: (A, B) -> C): C {
    contract {
      callsInPlace(fa, InvocationKind.AT_MOST_ONCE)
      callsInPlace(fb, InvocationKind.AT_MOST_ONCE)
      callsInPlace(fab, InvocationKind.AT_MOST_ONCE)
    }
    return when (this) {
      is Left -> fa(value)
      is Right -> fb(value)
      is Both -> fab(leftValue, rightValue)
    }
  }
<<<<<<< HEAD
  
  public inline fun <C> foldLeft(c: C, f: (C, B) -> C): C =
    fold({ c }, { f(c, it) }, { _, b -> f(c, b) })
  
  public inline fun <C> foldMap(MN: Monoid<C>, f: (B) -> C): C = MN.run {
    foldLeft(MN.empty()) { b, a -> b.combine(f(a)) }
  }
  
  public inline fun <C> bifoldLeft(c: C, f: (C, A) -> C, g: (C, B) -> C): C =
    fold({ f(c, it) }, { g(c, it) }, { a, b -> g(f(c, a), b) })
  
  public inline fun <C> bifoldMap(MN: Monoid<C>, f: (A) -> C, g: (B) -> C): C = MN.run {
    bifoldLeft(MN.empty(), { c, a -> c.combine(f(a)) }, { c, b -> c.combine(g(b)) })
=======

  public inline fun <C> foldLeft(c: C, f: (C, B) -> C): C {
    contract { callsInPlace(f, InvocationKind.AT_MOST_ONCE) }
    return fold({ c }, { f(c, it) }, { _, b -> f(c, b) })
  }

  public inline fun <C> foldMap(MN: Monoid<C>, f: (B) -> C): C {
    contract { callsInPlace(f, InvocationKind.AT_MOST_ONCE) }
    return MN.run {
      foldLeft(MN.empty()) { b, a -> b.combine(f(a)) }
    }
  }

  public inline fun <C> bifoldLeft(c: C, f: (C, A) -> C, g: (C, B) -> C): C {
    contract {
      callsInPlace(f, InvocationKind.AT_MOST_ONCE)
      callsInPlace(g, InvocationKind.AT_MOST_ONCE)
    }
    return fold({ f(c, it) }, { g(c, it) }, { a, b -> g(f(c, a), b) })
  }

  public inline fun <C> bifoldMap(MN: Monoid<C>, f: (A) -> C, g: (B) -> C): C {
    contract {
      callsInPlace(f, InvocationKind.AT_MOST_ONCE)
      callsInPlace(g, InvocationKind.AT_MOST_ONCE)
    }
    return MN.run {
      bifoldLeft(MN.empty(), { c, a -> c.combine(f(a)) }, { c, b -> c.combine(g(b)) })
    }
>>>>>>> f6c49fce
  }
  
  /**
   * The given function is applied if this is a [Right] or [Both] to `B`.
   *
   * Example:
   * ```kotlin
   * import arrow.core.Ior
   *
   * fun main() {
   *   Ior.Right(12).map { "flower" } // Result: Right("flower")
   *   Ior.Left(12).map { "flower" }  // Result: Left(12)
   *   Ior.Both(12, "power").map { "flower $it" }  // Result: Both(12, "flower power")
   * }
   * ```
   * <!--- KNIT example-ior-04.kt -->
   */
  public inline fun <D> map(f: (B) -> D): Ior<A, D> {
    contract { callsInPlace(f, InvocationKind.AT_MOST_ONCE) }
    return when (this) {
      is Left -> Left(value)
      is Right -> Right(f(value))
      is Both -> Both(leftValue, f(rightValue))
    }
<<<<<<< HEAD
  
=======
  }

>>>>>>> f6c49fce
  /**
   * Apply `fa` if this is a [Left] or [Both] to `A`
   * and apply `fb` if this is [Right] or [Both] to `B`
   *
   * Example:
   * ```kotlin
   * import arrow.core.Ior
   *
   * fun main() {
   *   Ior.Right(12).bimap ({ "flower" }, { 12 }) // Result: Right(12)
   *   Ior.Left(12).bimap({ "flower" }, { 12 })  // Result: Left("flower")
   *   Ior.Both(12, "power").bimap ({ it * 2 }, { b -> "flower $b" })   // Result: Both("flower power", 24)
   * }
   * ```
   * <!--- KNIT example-ior-05.kt -->
   */
<<<<<<< HEAD
  public inline fun <C, D> bimap(fa: (A) -> C, fb: (B) -> D): Ior<C, D> = fold(
    { Left(fa(it)) },
    { Right(fb(it)) },
    { a, b -> Both(fa(a), fb(b)) }
  )
  
=======
  public inline fun <C, D> bimap(fa: (A) -> C, fb: (B) -> D): Ior<C, D> {
    contract {
      callsInPlace(fa, InvocationKind.AT_MOST_ONCE)
      callsInPlace(fb, InvocationKind.AT_MOST_ONCE)
    }
    return fold(
      { Left(fa(it)) },
      { Right(fb(it)) },
      { a, b -> Both(fa(a), fb(b)) }
    )
  }

>>>>>>> f6c49fce
  /**
   * The given function is applied if this is a [Left] or [Both] to `A`.
   *
   * Example:
   * ```kotlin
   * import arrow.core.Ior
   *
   * fun main() {
   *   Ior.Right(12).map { "flower" } // Result: Right(12)
   *   Ior.Left(12).map { "flower" }  // Result: Left("power")
   *   Ior.Both(12, "power").map { "flower $it" }  // Result: Both("flower 12", "power")
   * }
   * ```
   * <!--- KNIT example-ior-06.kt -->
   */
<<<<<<< HEAD
  public inline fun <C> mapLeft(fa: (A) -> C): Ior<C, B> = fold(
    { Left(fa(it)) },
    ::Right,
    { a, b -> Both(fa(a), b) }
  )
  
=======
  public inline fun <C> mapLeft(fa: (A) -> C): Ior<C, B> {
    contract { callsInPlace(fa, InvocationKind.AT_MOST_ONCE) }
    return fold(
      { Left(fa(it)) },
      ::Right,
      { a, b -> Both(fa(a), b) }
    )
  }

>>>>>>> f6c49fce
  /**
   * If this is a [Left], then return the left value in [Right] or vice versa,
   * when this is [Both] , left and right values are swap
   *
   * Example:
   * ```kotlin
   * import arrow.core.Ior
   *
   * fun main() {
   *   Ior.Left("left").swap()   // Result: Right("left")
   *   Ior.Right("right").swap() // Result: Left("right")
   *   Ior.Both("left", "right").swap() // Result: Both("right", "left")
   * }
   * ```
   * <!--- KNIT example-ior-07.kt -->
   */
  public fun swap(): Ior<B, A> = fold(
    { Right(it) },
    { Left(it) },
    { a, b -> Both(b, a) }
  )
  
  /**
   * Return the isomorphic [Either] of this [Ior]
   */
  public fun unwrap(): Either<Either<A, B>, Pair<A, B>> = fold(
    { Either.Left(Either.Left(it)) },
    { Either.Left(Either.Right(it)) },
    { a, b -> Either.Right(Pair(a, b)) }
  )
  
  /**
   * Return this [Ior] as [Pair] of nullables]
   *
   * Example:
   * ```kotlin
   * import arrow.core.Ior
   *
   * fun main() {
   *   val right = Ior.Right(12).padNull()         // Result: Pair(null, 12)
   *   val left = Ior.Left(12).padNull()           // Result: Pair(12, null)
   *   val both = Ior.Both("power", 12).padNull()  // Result: Pair("power", 12)
   *
   *   println("right = $right")
   *   println("left = $left")
   *   println("both = $both")
   * }
   * ```
   * <!--- KNIT example-ior-08.kt -->
   */
  public fun padNull(): Pair<A?, B?> = fold(
    { Pair(it, null) },
    { Pair(null, it) },
    { a, b -> Pair(a, b) }
  )
  
  /**
   * Returns a [Either.Right] containing the [Right] value or `B` if this is [Right] or [Both]
   * and [Either.Left] if this is a [Left].
   *
   * Example:
   * ```kotlin
   * import arrow.core.Ior
   *
   * fun main() {
   *   Ior.Right(12).toEither() // Result: Either.Right(12)
   *   Ior.Left(12).toEither()  // Result: Either.Left(12)
   *   Ior.Both("power", 12).toEither()  // Result: Either.Right(12)
   * }
   * ```
   * <!--- KNIT example-ior-09.kt -->
   */
  public fun toEither(): Either<A, B> =
    fold({ Either.Left(it) }, { Either.Right(it) }, { _, b -> Either.Right(b) })
  
  /**
   * Returns the [Right] value or `B` if this is [Right] or [Both]
   * and [null] if this is a [Left].
   *
   * Example:
   * ```kotlin
   * import arrow.core.Ior
   *
   * fun main() {
   *   val right = Ior.Right(12).orNull()         // Result: 12
   *   val left = Ior.Left(12).orNull()           // Result: null
   *   val both = Ior.Both(12, "power").orNull()  // Result: "power"
   *
   *   println("right = $right")
   *   println("left = $left")
   *   println("both = $both")
   * }
   * ```
   * <!--- KNIT example-ior-10.kt -->
   */
<<<<<<< HEAD
  public fun orNull(): B? =
    fold({ null }, { it }, { _, b -> b })
  
=======
  public fun orNull(): B? {
    contract {
      returns(null) implies (this@Ior is Left<A>)
      returnsNotNull() implies ((this@Ior is Right<B>) || (this@Ior is Both<A, B>))
    }
    return fold({ null }, { it }, { _, b -> b })
  }

>>>>>>> f6c49fce
  /**
   * Returns the [Left] value or `A` if this is [Left] or [Both]
   * and [null] if this is a [Right].
   *
   * Example:
   * ```kotlin
   * import arrow.core.Ior
   *
   * fun main() {
   *   val right = Ior.Right(12).leftOrNull()         // Result: null
   *   val left = Ior.Left(12).leftOrNull()           // Result: 12
   *   val both = Ior.Both(12, "power").leftOrNull()  // Result: 12
   *   println("right = $right")
   *   println("left = $left")
   *   println("both = $both")
   * }
   * ```
   * <!--- KNIT example-ior-11.kt -->
   */
<<<<<<< HEAD
  public fun leftOrNull(): A? =
    fold({ it }, { null }, { a, _ -> a })
  
=======
  public fun leftOrNull(): A? {
    contract {
      returns(null) implies (this@Ior is Right<B>)
      returnsNotNull() implies ((this@Ior is Left<A>) || (this@Ior is Both<A, B>))
    }
    return fold({ it }, { null }, { a, _ -> a })
  }

  /**
   * Returns a [Validated.Valid] containing the [Right] value or `B` if this is [Right] or [Both]
   * and [Validated.Invalid] if this is a [Left].
   *
   * Example:
   * ```kotlin
   * import arrow.core.Ior
   *
   * fun main() {
   *   Ior.Right(12).toValidated() // Result: Valid(12)
   *   Ior.Left(12).toValidated()  // Result: Invalid(12)
   *   Ior.Both(12, "power").toValidated()  // Result: Valid("power")
   * }
   * ```
 * <!--- KNIT example-ior-12.kt -->
   */
  public fun toValidated(): Validated<A, B> =
    fold({ Invalid(it) }, { Valid(it) }, { _, b -> Valid(b) })

>>>>>>> f6c49fce
  public data class Left<out A>(val value: A) : Ior<A, Nothing>() {
    override val isRight: Boolean get() = false
    override val isLeft: Boolean get() = true
    override val isBoth: Boolean get() = false
    
    override fun toString(): String = "Ior.Left($value)"
    
    public companion object
  }
  
  public data class Right<out B>(val value: B) : Ior<Nothing, B>() {
    override val isRight: Boolean get() = true
    override val isLeft: Boolean get() = false
    override val isBoth: Boolean get() = false
    
    override fun toString(): String = "Ior.Right($value)"
    
    public companion object {
      @PublishedApi
      internal val unit: Ior<Nothing, Unit> =
        Right(Unit)
    }
  }
  
  public data class Both<out A, out B>(val leftValue: A, val rightValue: B) : Ior<A, B>() {
    override val isRight: Boolean get() = false
    override val isLeft: Boolean get() = false
    override val isBoth: Boolean get() = true
    
    override fun toString(): String = "Ior.Both($leftValue, $rightValue)"
  }
  
  override fun toString(): String = fold(
    { "Ior.Left($it" },
    { "Ior.Right($it)" },
    { a, b -> "Ior.Both($a, $b)" }
  )
  
  public inline fun <C, D> bicrosswalk(
    fa: (A) -> Iterable<C>,
    fb: (B) -> Iterable<D>,
  ): List<Ior<C, D>> =
    fold(
      { a -> fa(a).map { it.leftIor() } },
      { b -> fb(b).map { it.rightIor() } },
      { a, b -> fa(a).align(fb(b)) }
    )
  
  public inline fun <C, D, K> bicrosswalkMap(
    fa: (A) -> Map<K, C>,
    fb: (B) -> Map<K, D>,
  ): Map<K, Ior<C, D>> =
    fold(
      { a -> fa(a).mapValues { it.value.leftIor() } },
      { b -> fb(b).mapValues { it.value.rightIor() } },
      { a, b -> fa(a).align(fb(b)) }
    )
  
  public inline fun <C, D> bicrosswalkNull(
    fa: (A) -> C?,
    fb: (B) -> D?,
  ): Ior<C, D>? =
    fold(
      { a -> fa(a)?.let { Left(it) } },
      { b -> fb(b)?.let { Right(it) } },
      { a, b -> fromNullables(fa(a), fb(b)) }
    )
  
  public inline fun <C> crosswalk(fa: (B) -> Iterable<C>): List<Ior<A, C>> =
    fold(
      { emptyList() },
      { b -> fa(b).map { Right(it) } },
      { a, b -> fa(b).map { Both(a, it) } }
    )
  
  public inline fun <K, V> crosswalkMap(fa: (B) -> Map<K, V>): Map<K, Ior<A, V>> =
    fold(
      { emptyMap() },
      { b -> fa(b).mapValues { Right(it.value) } },
      { a, b -> fa(b).mapValues { Both(a, it.value) } }
    )
  
  public inline fun <A, B, C> crosswalkNull(ior: Ior<A, B>, fa: (B) -> C?): Ior<A, C>? =
    ior.fold(
      { a -> Left(a) },
      { b -> fa(b)?.let { Right(it) } },
      { a, b -> fa(b)?.let { Both(a, it) } }
    )
<<<<<<< HEAD
  
  public inline fun all(predicate: (B) -> Boolean): Boolean =
    fold({ true }, predicate, { _, b -> predicate(b) })
  
=======

  public inline fun all(predicate: (B) -> Boolean): Boolean {
    contract { callsInPlace(predicate, InvocationKind.AT_MOST_ONCE) }
    return fold({ true }, predicate, { _, b -> predicate(b) })
  }

>>>>>>> f6c49fce
  /**
   * Returns `false` if [Left] or returns the result of the application of
   * the given predicate to the [Right] value.
   *
   * Example:
   * ```kotlin
   * import arrow.core.Ior
   *
   * fun main() {
   *   Ior.Both(5, 12).exists { it > 10 } // Result: true
   *   Ior.Right(12).exists { it > 10 }   // Result: true
   *   Ior.Right(7).exists { it > 10 }    // Result: false
   *   val left: Ior<Int, Int> = Ior.Left(12)
   *   left.exists { it > 10 }      // Result: false
   * }
   * ```
   * <!--- KNIT example-ior-12.kt -->
   */
<<<<<<< HEAD
  public inline fun exists(predicate: (B) -> Boolean): Boolean =
    fold({ false }, predicate, { _, b -> predicate(b) })
  
  public inline fun findOrNull(predicate: (B) -> Boolean): B? =
    when (this) {
=======
  public inline fun exists(predicate: (B) -> Boolean): Boolean {
    contract { callsInPlace(predicate, InvocationKind.AT_MOST_ONCE) }
    return fold({ false }, predicate, { _, b -> predicate(b) })
  }

  public inline fun findOrNull(predicate: (B) -> Boolean): B? {
    contract { callsInPlace(predicate, InvocationKind.AT_MOST_ONCE) }
    return when (this) {
>>>>>>> f6c49fce
      is Left -> null
      is Right -> if (predicate(this.value)) this.value else null
      is Both -> if (predicate(this.rightValue)) this.rightValue else null
    }
<<<<<<< HEAD
  
  public fun isEmpty(): Boolean = isLeft
  
  public fun isNotEmpty(): Boolean = !isLeft
  
=======
  }

  public fun isEmpty(): Boolean {
    contract {
      returns(true) implies (this@Ior is Left<A>)
      returns(false) implies (this@Ior is Right<B> || this@Ior is Both<A, B>)
    }
    return isLeft
  }

  public fun isNotEmpty(): Boolean {
    contract {
      returns(false) implies (this@Ior is Left<A>)
      returns(true) implies (this@Ior is Right<B> || this@Ior is Both<A, B>)
    }
    return !isLeft
  }

  @OptIn(ExperimentalTypeInference::class)
  @OverloadResolutionByLambdaReturnType
  public inline fun <C> traverse(fa: (B) -> Iterable<C>): List<Ior<A, C>> {
    contract { callsInPlace(fa, InvocationKind.AT_MOST_ONCE) }
    return fold(
      { a -> listOf(Left(a)) },
      { b -> fa(b).map { Right(it) } },
      { a, b -> fa(b).map { Both(a, it) } }
    )
  }

  @Deprecated("traverseEither is being renamed to traverse to simplify the Arrow API", ReplaceWith("traverse(fa)"))
  public inline fun <AA, C> traverseEither(fa: (B) -> Either<AA, C>): Either<AA, Ior<A, C>> =
    traverse(fa)

  @OptIn(ExperimentalTypeInference::class)
  @OverloadResolutionByLambdaReturnType
  public inline fun <AA, C> traverse(fa: (B) -> Either<AA, C>): Either<AA, Ior<A, C>> {
    contract { callsInPlace(fa, InvocationKind.AT_MOST_ONCE) }
    return fold(
      { a -> Either.Right(Left(a)) },
      { b -> fa(b).map { Right(it) } },
      { a, b -> fa(b).map { Both(a, it) } }
    )
  }

  @OptIn(ExperimentalTypeInference::class)
  @OverloadResolutionByLambdaReturnType
  public inline fun <C> traverse(fa: (B) -> Option<C>): Option<Ior<A, C>> {
    contract { callsInPlace(fa, InvocationKind.AT_MOST_ONCE) }
    return fold(
      { a -> Some(Left(a)) },
      { b -> fa(b).map { Right(it) } },
      { a, b -> fa(b).map { Both(a, it) } }
    )
  }

  @Deprecated("traverseOption is being renamed to traverse to simplify the Arrow API", ReplaceWith("traverse(fa)"))
  public inline fun <C> traverseOption(fa: (B) -> Option<C>): Option<Ior<A, C>> =
    traverse(fa)

  public inline fun <C> traverseNullable(fa: (B) -> C?): Ior<A, C>? {
    contract { callsInPlace(fa, InvocationKind.AT_MOST_ONCE) }
    return fold(
      { a -> Left(a) },
      { b -> fa(b)?.let { Right(it) } },
      { a, b -> fa(b)?.let { Both(a, it) } }
    )
  }

  @OptIn(ExperimentalTypeInference::class)
  @OverloadResolutionByLambdaReturnType
  public inline fun <AA, C> traverse(fa: (B) -> Validated<AA, C>): Validated<AA, Ior<A, C>> {
    contract { callsInPlace(fa, InvocationKind.AT_MOST_ONCE) }
    return fold(
      { a -> Valid(Left(a)) },
      { b -> fa(b).map { Right(it) } },
      { a, b -> fa(b).map { Both(a, it) } }
    )
  }

  @Deprecated("traverseValidated is being renamed to traverse to simplify the Arrow API", ReplaceWith("traverse(fa)"))
  public inline fun <AA, C> traverseValidated(fa: (B) -> Validated<AA, C>): Validated<AA, Ior<A, C>> =
    traverse(fa)

>>>>>>> f6c49fce
  public fun void(): Ior<A, Unit> =
    map { Unit }
}

/**
 * Binds the given function across [Ior.Right].
 *
 * @param f The function to bind across [Ior.Right].
 */
public inline fun <A, B, D> Ior<A, B>.flatMap(SG: Semigroup<A>, f: (B) -> Ior<A, D>): Ior<A, D> =
  when (this) {
    is Left -> this
    is Right -> f(value)
    is Both -> with(SG) {
      f(this@flatMap.rightValue).fold(
        { a -> Left(this@flatMap.leftValue.combine(a)) },
        { d -> Both(this@flatMap.leftValue, d) },
        { ll, rr -> Both(this@flatMap.leftValue.combine(ll), rr) }
      )
    }
  }

public inline fun <A, B> Ior<A, B>.getOrElse(default: () -> B): B {
  contract {callsInPlace(default, InvocationKind.AT_MOST_ONCE) }
  return fold({ default() }, ::identity, { _, b -> b })
}

public fun <A, B> Pair<A, B>.bothIor(): Ior<A, B> = Ior.Both(this.first, this.second)

public fun <A> A.leftIor(): Ior<A, Nothing> = Ior.Left(this)

public fun <A> A.rightIor(): Ior<Nothing, A> = Ior.Right(this)

public fun <A, B> Ior<A, B>.combine(SA: Semigroup<A>, SB: Semigroup<B>, other: Ior<A, B>): Ior<A, B> =
  with(SA) {
    with(SB) {
      when (val a = this@combine) {
        is Ior.Left -> when (other) {
          is Ior.Left -> Ior.Left(a.value + other.value)
          is Ior.Right -> Ior.Both(a.value, other.value)
          is Ior.Both -> Ior.Both(a.value + other.leftValue, other.rightValue)
        }
        
        is Ior.Right -> when (other) {
          is Ior.Left -> Ior.Both(other.value, a.value)
          is Ior.Right -> Ior.Right(a.value + other.value)
          is Ior.Both -> Ior.Both(other.leftValue, a.value + other.rightValue)
        }
        
        is Ior.Both -> when (other) {
          is Ior.Left -> Ior.Both(a.leftValue + other.value, a.rightValue)
          is Ior.Right -> Ior.Both(a.leftValue, a.rightValue + other.value)
          is Ior.Both -> Ior.Both(a.leftValue + other.leftValue, a.rightValue + other.rightValue)
        }
      }
    }
  }

@Suppress("NOTHING_TO_INLINE")
public inline fun <A, B> Ior<A, Ior<A, B>>.flatten(SA: Semigroup<A>): Ior<A, B> =
  flatMap(SA, ::identity)

public fun <A, B> Ior<A, B>.replicate(SA: Semigroup<A>, n: Int): Ior<A, List<B>> =
  if (n <= 0) Ior.Right(emptyList())
  else when (this) {
    is Ior.Right -> Ior.Right(List(n) { value })
    is Ior.Left -> this
    is Ior.Both -> bimap(
      { List(n - 1) { leftValue }.fold(leftValue) { acc, a -> SA.run { acc + a } } },
      { List(n) { rightValue } }
    )
  }

public fun <A, B> Ior<A, B>.replicate(SA: Semigroup<A>, n: Int, MB: Monoid<B>): Ior<A, B> =
  if (n <= 0) Ior.Right(MB.empty())
  else when (this) {
    is Ior.Right -> Ior.Right(MB.run { List(n) { value }.fold() })
    is Ior.Left -> this
    is Ior.Both -> bimap(
      { List(n - 1) { leftValue }.fold(leftValue, { acc, a -> SA.run { acc + a } }) },
      { MB.run { List(n) { rightValue }.fold() } }
    )
  }

/**
 * Given [B] is a sub type of [C], re-type this value from Ior<A, B> to Ior<A, B>
 *
 * ```kotlin
 * import arrow.core.*
 *
 * fun main(args: Array<String>) {
 *   //sampleStart
 *   val string: Ior<Int, String> = Ior.Right("Hello")
 *   val chars: Ior<Int, CharSequence> =
 *     string.widen<Int, CharSequence, String>()
 *   //sampleEnd
 *   println(chars)
 * }
 * ```
 * <!--- KNIT example-ior-13.kt -->
 */
public fun <A, C, B : C> Ior<A, B>.widen(): Ior<A, C> =
  this

public fun <AA, A : AA, B> Ior<A, B>.leftWiden(): Ior<AA, B> =
  this

public fun <A, B, C> Ior<A, B>.zip(SA: Semigroup<A>, fb: Ior<A, C>): Ior<A, Pair<B, C>> =
  zip(SA, fb, ::Pair)

public inline fun <A, B, C, D> Ior<A, B>.zip(
  SA: Semigroup<A>,
  c: Ior<A, C>,
<<<<<<< HEAD
  map: (B, C) -> D,
): Ior<A, D> =
  zip(SA, c, unit, unit, unit, unit, unit, unit, unit, unit) { b, c, _, _, _, _, _, _, _, _ ->
    map(b, c)
  }
=======
  map: (B, C) -> D
): Ior<A, D> {
  contract { callsInPlace(map, InvocationKind.AT_MOST_ONCE) }
  return zip(SA, c, Right.unit, Right.unit, Right.unit, Right.unit, Right.unit, Right.unit, Right.unit, Right.unit) { b, c, _, _, _, _, _, _, _, _ -> map(b, c) }
}
>>>>>>> f6c49fce

public inline fun <A, B, C, D, E> Ior<A, B>.zip(
  SA: Semigroup<A>,
  c: Ior<A, C>,
  d: Ior<A, D>,
<<<<<<< HEAD
  map: (B, C, D) -> E,
): Ior<A, E> =
  zip(SA, c, d, unit, unit, unit, unit, unit, unit, unit) { b, c, d, _, _, _, _, _, _, _ -> map(b, c, d) }
=======
  map: (B, C, D) -> E
): Ior<A, E> {
  contract { callsInPlace(map, InvocationKind.AT_MOST_ONCE) }
  return zip(SA, c, d, Right.unit, Right.unit, Right.unit, Right.unit, Right.unit, Right.unit, Right.unit) { b, c, d, _, _, _, _, _, _, _ -> map(b, c, d) }
}
>>>>>>> f6c49fce

public inline fun <A, B, C, D, E, F> Ior<A, B>.zip(
  SA: Semigroup<A>,
  c: Ior<A, C>,
  d: Ior<A, D>,
  e: Ior<A, E>,
<<<<<<< HEAD
  map: (B, C, D, E) -> F,
): Ior<A, F> =
  zip(SA, c, d, e, unit, unit, unit, unit, unit, unit) { b, c, d, e, _, _, _, _, _, _ -> map(b, c, d, e) }
=======
  map: (B, C, D, E) -> F
): Ior<A, F> {
  contract { callsInPlace(map, InvocationKind.AT_MOST_ONCE) }
  return zip(SA, c, d, e, Right.unit, Right.unit, Right.unit, Right.unit, Right.unit, Right.unit) { b, c, d, e, _, _, _, _, _, _ -> map(b, c, d, e) }
}
>>>>>>> f6c49fce

public inline fun <A, B, C, D, E, F, G> Ior<A, B>.zip(
  SA: Semigroup<A>,
  c: Ior<A, C>,
  d: Ior<A, D>,
  e: Ior<A, E>,
  f: Ior<A, F>,
<<<<<<< HEAD
  map: (B, C, D, E, F) -> G,
): Ior<A, G> =
  zip(SA, c, d, e, f, unit, unit, unit, unit, unit) { b, c, d, e, f, _, _, _, _, _ -> map(b, c, d, e, f) }
=======
  map: (B, C, D, E, F) -> G
): Ior<A, G> {
  contract { callsInPlace(map, InvocationKind.AT_MOST_ONCE) }
  return zip(SA, c, d, e, f, Right.unit, Right.unit, Right.unit, Right.unit, Right.unit) { b, c, d, e, f, _, _, _, _, _ -> map(b, c, d, e, f) }
}
>>>>>>> f6c49fce

public inline fun <A, B, C, D, E, F, G, H> Ior<A, B>.zip(
  SA: Semigroup<A>,
  c: Ior<A, C>,
  d: Ior<A, D>,
  e: Ior<A, E>,
  f: Ior<A, F>,
  g: Ior<A, G>,
<<<<<<< HEAD
  map: (B, C, D, E, F, G) -> H,
): Ior<A, H> =
  zip(SA, c, d, e, f, g, unit, unit, unit, unit) { b, c, d, e, f, g, _, _, _, _ -> map(b, c, d, e, f, g) }
=======
  map: (B, C, D, E, F, G) -> H
): Ior<A, H> {
  contract { callsInPlace(map, InvocationKind.AT_MOST_ONCE) }
  return zip(SA, c, d, e, f, g, Right.unit, Right.unit, Right.unit, Right.unit) { b, c, d, e, f, g, _, _, _, _ -> map(b, c, d, e, f, g) }
}
>>>>>>> f6c49fce

public inline fun <A, B, C, D, E, F, G, H, I> Ior<A, B>.zip(
  SA: Semigroup<A>,
  c: Ior<A, C>,
  d: Ior<A, D>,
  e: Ior<A, E>,
  f: Ior<A, F>,
  g: Ior<A, G>,
  h: Ior<A, H>,
<<<<<<< HEAD
  map: (B, C, D, E, F, G, H) -> I,
): Ior<A, I> =
  zip(SA, c, d, e, f, g, h, unit, unit, unit) { b, c, d, e, f, g, h, _, _, _ -> map(b, c, d, e, f, g, h) }
=======
  map: (B, C, D, E, F, G, H) -> I
): Ior<A, I> {
  contract { callsInPlace(map, InvocationKind.AT_MOST_ONCE) }
  return zip(SA, c, d, e, f, g, h, Right.unit, Right.unit, Right.unit) { b, c, d, e, f, g, h, _, _, _ -> map(b, c, d, e, f, g, h) }
}
>>>>>>> f6c49fce

public inline fun <A, B, C, D, E, F, G, H, I, J> Ior<A, B>.zip(
  SA: Semigroup<A>,
  c: Ior<A, C>,
  d: Ior<A, D>,
  e: Ior<A, E>,
  f: Ior<A, F>,
  g: Ior<A, G>,
  h: Ior<A, H>,
  i: Ior<A, I>,
<<<<<<< HEAD
  map: (B, C, D, E, F, G, H, I) -> J,
): Ior<A, J> =
  zip(SA, c, d, e, f, g, h, i, unit, unit) { b, c, d, e, f, g, h, i, _, _ -> map(b, c, d, e, f, g, h, i) }
=======
  map: (B, C, D, E, F, G, H, I) -> J
): Ior<A, J> {
  contract { callsInPlace(map, InvocationKind.AT_MOST_ONCE) }
  return zip(SA, c, d, e, f, g, h, i, Right.unit, Right.unit) { b, c, d, e, f, g, h, i, _, _ -> map(b, c, d, e, f, g, h, i) }
}
>>>>>>> f6c49fce

public inline fun <A, B, C, D, E, F, G, H, I, J, K> Ior<A, B>.zip(
  SA: Semigroup<A>,
  c: Ior<A, C>,
  d: Ior<A, D>,
  e: Ior<A, E>,
  f: Ior<A, F>,
  g: Ior<A, G>,
  h: Ior<A, H>,
  i: Ior<A, I>,
  j: Ior<A, J>,
<<<<<<< HEAD
  map: (B, C, D, E, F, G, H, I, J) -> K,
): Ior<A, K> =
  zip(SA, c, d, e, f, g, h, i, j, unit) { b, c, d, e, f, g, h, i, j, _ -> map(b, c, d, e, f, g, h, i, j) }
=======
  map: (B, C, D, E, F, G, H, I, J) -> K
): Ior<A, K> {
  contract { callsInPlace(map, InvocationKind.AT_MOST_ONCE) }
  return zip(SA, c, d, e, f, g, h, i, j, Right.unit) { b, c, d, e, f, g, h, i, j, _ -> map(b, c, d, e, f, g, h, i, j) }
}
>>>>>>> f6c49fce

public inline fun <A, B, C, D, E, F, G, H, I, J, K, L> Ior<A, B>.zip(
  SA: Semigroup<A>,
  c: Ior<A, C>,
  d: Ior<A, D>,
  e: Ior<A, E>,
  f: Ior<A, F>,
  g: Ior<A, G>,
  h: Ior<A, H>,
  i: Ior<A, I>,
  j: Ior<A, J>,
  k: Ior<A, K>,
  map: (B, C, D, E, F, G, H, I, J, K) -> L,
): Ior<A, L> {
  contract { callsInPlace(map, InvocationKind.AT_MOST_ONCE) }
  // If any of the values is Right or Both then we can calculate L otherwise it results in MY_NULL
  val rightValue: Any? = if (
    (this@zip.isRight || this@zip.isBoth) &&
    (c.isRight || c.isBoth) &&
    (d.isRight || d.isBoth) &&
    (e.isRight || e.isBoth) &&
    (f.isRight || f.isBoth) &&
    (g.isRight || g.isBoth) &&
    (h.isRight || h.isBoth) &&
    (i.isRight || i.isBoth) &&
    (j.isRight || j.isBoth) &&
    (k.isRight || k.isBoth)
  ) {
    map(
      this@zip.orNull() as B,
      c.orNull() as C,
      d.orNull() as D,
      e.orNull() as E,
      f.orNull() as F,
      g.orNull() as G,
      h.orNull() as H,
      i.orNull() as I,
      j.orNull() as J,
      k.orNull() as K
    )
  } else EmptyValue
  
  val leftValue: Any? = SA.run {
    var accumulatedLeft: Any? = EmptyValue
    
    if (this@zip is Left) return@zip Left(this@zip.value)
    accumulatedLeft =
      if (this@zip is Both) this@zip.leftValue else accumulatedLeft
    
    if (c is Left) return@zip Left(emptyCombine(accumulatedLeft, c.value))
    accumulatedLeft = if (c is Both) emptyCombine(accumulatedLeft, c.leftValue) else accumulatedLeft
    
    if (d is Left) return@zip Left(emptyCombine(accumulatedLeft, d.value))
    accumulatedLeft = if (d is Both) emptyCombine(accumulatedLeft, d.leftValue) else accumulatedLeft
    
    if (e is Left) return@zip Left(emptyCombine(accumulatedLeft, e.value))
    accumulatedLeft = if (e is Both) emptyCombine(accumulatedLeft, e.leftValue) else accumulatedLeft
    
    if (f is Left) return@zip Left(emptyCombine(accumulatedLeft, f.value))
    accumulatedLeft = if (f is Both) emptyCombine(accumulatedLeft, f.leftValue) else accumulatedLeft
    
    if (g is Left) return@zip Left(emptyCombine(accumulatedLeft, g.value))
    accumulatedLeft = if (g is Both) emptyCombine(accumulatedLeft, g.leftValue) else accumulatedLeft
    
    if (h is Left) return@zip Left(emptyCombine(accumulatedLeft, h.value))
    accumulatedLeft = if (h is Both) emptyCombine(accumulatedLeft, h.leftValue) else accumulatedLeft
    
    if (i is Left) return@zip Left(emptyCombine(accumulatedLeft, i.value))
    accumulatedLeft = if (i is Both) emptyCombine(accumulatedLeft, i.leftValue) else accumulatedLeft
    
    if (j is Left) return@zip Left(emptyCombine(accumulatedLeft, j.value))
    accumulatedLeft = if (j is Both) emptyCombine(accumulatedLeft, j.leftValue) else accumulatedLeft
    
    if (k is Left) return@zip Left(emptyCombine(accumulatedLeft, k.value))
    accumulatedLeft = if (k is Both) emptyCombine(accumulatedLeft, k.leftValue) else accumulatedLeft
    
    accumulatedLeft
  }
  
  return when {
    rightValue != EmptyValue && leftValue == EmptyValue -> Right(rightValue as L)
    rightValue != EmptyValue && leftValue != EmptyValue -> Both(leftValue as A, rightValue as L)
    rightValue == EmptyValue && leftValue != EmptyValue -> Left(leftValue as A)
    else -> throw ArrowCoreInternalException
  }
}

public operator fun <A : Comparable<A>, B : Comparable<B>> Ior<A, B>.compareTo(other: Ior<A, B>): Int = fold(
  { a1 -> other.fold({ a2 -> a1.compareTo(a2) }, { -1 }, { _, _ -> -1 }) },
  { b1 -> other.fold({ 1 }, { b2 -> b1.compareTo(b2) }, { _, _ -> -1 }) },
  { a1, b1 ->
    other.fold(
      { 1 },
      { 1 },
      { a2, b2 -> if (a1.compareTo(a2) == 0) b1.compareTo(b2) else a1.compareTo(a2) }
    )
  }
)<|MERGE_RESOLUTION|>--- conflicted
+++ resolved
@@ -5,13 +5,9 @@
 import arrow.core.Ior.Right.Companion.unit
 import arrow.typeclasses.Monoid
 import arrow.typeclasses.Semigroup
-<<<<<<< HEAD
-=======
 import kotlin.contracts.ExperimentalContracts
 import kotlin.contracts.InvocationKind
 import kotlin.contracts.contract
-import kotlin.experimental.ExperimentalTypeInference
->>>>>>> f6c49fce
 import kotlin.jvm.JvmStatic
 
 public typealias IorNel<A, B> = Ior<Nel<A>, B>
@@ -167,21 +163,6 @@
       is Both -> fab(leftValue, rightValue)
     }
   }
-<<<<<<< HEAD
-  
-  public inline fun <C> foldLeft(c: C, f: (C, B) -> C): C =
-    fold({ c }, { f(c, it) }, { _, b -> f(c, b) })
-  
-  public inline fun <C> foldMap(MN: Monoid<C>, f: (B) -> C): C = MN.run {
-    foldLeft(MN.empty()) { b, a -> b.combine(f(a)) }
-  }
-  
-  public inline fun <C> bifoldLeft(c: C, f: (C, A) -> C, g: (C, B) -> C): C =
-    fold({ f(c, it) }, { g(c, it) }, { a, b -> g(f(c, a), b) })
-  
-  public inline fun <C> bifoldMap(MN: Monoid<C>, f: (A) -> C, g: (B) -> C): C = MN.run {
-    bifoldLeft(MN.empty(), { c, a -> c.combine(f(a)) }, { c, b -> c.combine(g(b)) })
-=======
 
   public inline fun <C> foldLeft(c: C, f: (C, B) -> C): C {
     contract { callsInPlace(f, InvocationKind.AT_MOST_ONCE) }
@@ -211,7 +192,6 @@
     return MN.run {
       bifoldLeft(MN.empty(), { c, a -> c.combine(f(a)) }, { c, b -> c.combine(g(b)) })
     }
->>>>>>> f6c49fce
   }
   
   /**
@@ -236,12 +216,8 @@
       is Right -> Right(f(value))
       is Both -> Both(leftValue, f(rightValue))
     }
-<<<<<<< HEAD
-  
-=======
-  }
-
->>>>>>> f6c49fce
+  }
+
   /**
    * Apply `fa` if this is a [Left] or [Both] to `A`
    * and apply `fb` if this is [Right] or [Both] to `B`
@@ -258,14 +234,6 @@
    * ```
    * <!--- KNIT example-ior-05.kt -->
    */
-<<<<<<< HEAD
-  public inline fun <C, D> bimap(fa: (A) -> C, fb: (B) -> D): Ior<C, D> = fold(
-    { Left(fa(it)) },
-    { Right(fb(it)) },
-    { a, b -> Both(fa(a), fb(b)) }
-  )
-  
-=======
   public inline fun <C, D> bimap(fa: (A) -> C, fb: (B) -> D): Ior<C, D> {
     contract {
       callsInPlace(fa, InvocationKind.AT_MOST_ONCE)
@@ -278,7 +246,6 @@
     )
   }
 
->>>>>>> f6c49fce
   /**
    * The given function is applied if this is a [Left] or [Both] to `A`.
    *
@@ -294,14 +261,6 @@
    * ```
    * <!--- KNIT example-ior-06.kt -->
    */
-<<<<<<< HEAD
-  public inline fun <C> mapLeft(fa: (A) -> C): Ior<C, B> = fold(
-    { Left(fa(it)) },
-    ::Right,
-    { a, b -> Both(fa(a), b) }
-  )
-  
-=======
   public inline fun <C> mapLeft(fa: (A) -> C): Ior<C, B> {
     contract { callsInPlace(fa, InvocationKind.AT_MOST_ONCE) }
     return fold(
@@ -311,7 +270,6 @@
     )
   }
 
->>>>>>> f6c49fce
   /**
    * If this is a [Left], then return the left value in [Right] or vice versa,
    * when this is [Both] , left and right values are swap
@@ -407,11 +365,6 @@
    * ```
    * <!--- KNIT example-ior-10.kt -->
    */
-<<<<<<< HEAD
-  public fun orNull(): B? =
-    fold({ null }, { it }, { _, b -> b })
-  
-=======
   public fun orNull(): B? {
     contract {
       returns(null) implies (this@Ior is Left<A>)
@@ -420,7 +373,6 @@
     return fold({ null }, { it }, { _, b -> b })
   }
 
->>>>>>> f6c49fce
   /**
    * Returns the [Left] value or `A` if this is [Left] or [Both]
    * and [null] if this is a [Right].
@@ -440,11 +392,6 @@
    * ```
    * <!--- KNIT example-ior-11.kt -->
    */
-<<<<<<< HEAD
-  public fun leftOrNull(): A? =
-    fold({ it }, { null }, { a, _ -> a })
-  
-=======
   public fun leftOrNull(): A? {
     contract {
       returns(null) implies (this@Ior is Right<B>)
@@ -453,26 +400,6 @@
     return fold({ it }, { null }, { a, _ -> a })
   }
 
-  /**
-   * Returns a [Validated.Valid] containing the [Right] value or `B` if this is [Right] or [Both]
-   * and [Validated.Invalid] if this is a [Left].
-   *
-   * Example:
-   * ```kotlin
-   * import arrow.core.Ior
-   *
-   * fun main() {
-   *   Ior.Right(12).toValidated() // Result: Valid(12)
-   *   Ior.Left(12).toValidated()  // Result: Invalid(12)
-   *   Ior.Both(12, "power").toValidated()  // Result: Valid("power")
-   * }
-   * ```
- * <!--- KNIT example-ior-12.kt -->
-   */
-  public fun toValidated(): Validated<A, B> =
-    fold({ Invalid(it) }, { Valid(it) }, { _, b -> Valid(b) })
-
->>>>>>> f6c49fce
   public data class Left<out A>(val value: A) : Ior<A, Nothing>() {
     override val isRight: Boolean get() = false
     override val isLeft: Boolean get() = true
@@ -561,19 +488,12 @@
       { b -> fa(b)?.let { Right(it) } },
       { a, b -> fa(b)?.let { Both(a, it) } }
     )
-<<<<<<< HEAD
-  
-  public inline fun all(predicate: (B) -> Boolean): Boolean =
-    fold({ true }, predicate, { _, b -> predicate(b) })
-  
-=======
 
   public inline fun all(predicate: (B) -> Boolean): Boolean {
     contract { callsInPlace(predicate, InvocationKind.AT_MOST_ONCE) }
     return fold({ true }, predicate, { _, b -> predicate(b) })
   }
-
->>>>>>> f6c49fce
+  
   /**
    * Returns `false` if [Left] or returns the result of the application of
    * the given predicate to the [Right] value.
@@ -592,13 +512,6 @@
    * ```
    * <!--- KNIT example-ior-12.kt -->
    */
-<<<<<<< HEAD
-  public inline fun exists(predicate: (B) -> Boolean): Boolean =
-    fold({ false }, predicate, { _, b -> predicate(b) })
-  
-  public inline fun findOrNull(predicate: (B) -> Boolean): B? =
-    when (this) {
-=======
   public inline fun exists(predicate: (B) -> Boolean): Boolean {
     contract { callsInPlace(predicate, InvocationKind.AT_MOST_ONCE) }
     return fold({ false }, predicate, { _, b -> predicate(b) })
@@ -607,18 +520,10 @@
   public inline fun findOrNull(predicate: (B) -> Boolean): B? {
     contract { callsInPlace(predicate, InvocationKind.AT_MOST_ONCE) }
     return when (this) {
->>>>>>> f6c49fce
       is Left -> null
       is Right -> if (predicate(this.value)) this.value else null
       is Both -> if (predicate(this.rightValue)) this.rightValue else null
     }
-<<<<<<< HEAD
-  
-  public fun isEmpty(): Boolean = isLeft
-  
-  public fun isNotEmpty(): Boolean = !isLeft
-  
-=======
   }
 
   public fun isEmpty(): Boolean {
@@ -636,73 +541,7 @@
     }
     return !isLeft
   }
-
-  @OptIn(ExperimentalTypeInference::class)
-  @OverloadResolutionByLambdaReturnType
-  public inline fun <C> traverse(fa: (B) -> Iterable<C>): List<Ior<A, C>> {
-    contract { callsInPlace(fa, InvocationKind.AT_MOST_ONCE) }
-    return fold(
-      { a -> listOf(Left(a)) },
-      { b -> fa(b).map { Right(it) } },
-      { a, b -> fa(b).map { Both(a, it) } }
-    )
-  }
-
-  @Deprecated("traverseEither is being renamed to traverse to simplify the Arrow API", ReplaceWith("traverse(fa)"))
-  public inline fun <AA, C> traverseEither(fa: (B) -> Either<AA, C>): Either<AA, Ior<A, C>> =
-    traverse(fa)
-
-  @OptIn(ExperimentalTypeInference::class)
-  @OverloadResolutionByLambdaReturnType
-  public inline fun <AA, C> traverse(fa: (B) -> Either<AA, C>): Either<AA, Ior<A, C>> {
-    contract { callsInPlace(fa, InvocationKind.AT_MOST_ONCE) }
-    return fold(
-      { a -> Either.Right(Left(a)) },
-      { b -> fa(b).map { Right(it) } },
-      { a, b -> fa(b).map { Both(a, it) } }
-    )
-  }
-
-  @OptIn(ExperimentalTypeInference::class)
-  @OverloadResolutionByLambdaReturnType
-  public inline fun <C> traverse(fa: (B) -> Option<C>): Option<Ior<A, C>> {
-    contract { callsInPlace(fa, InvocationKind.AT_MOST_ONCE) }
-    return fold(
-      { a -> Some(Left(a)) },
-      { b -> fa(b).map { Right(it) } },
-      { a, b -> fa(b).map { Both(a, it) } }
-    )
-  }
-
-  @Deprecated("traverseOption is being renamed to traverse to simplify the Arrow API", ReplaceWith("traverse(fa)"))
-  public inline fun <C> traverseOption(fa: (B) -> Option<C>): Option<Ior<A, C>> =
-    traverse(fa)
-
-  public inline fun <C> traverseNullable(fa: (B) -> C?): Ior<A, C>? {
-    contract { callsInPlace(fa, InvocationKind.AT_MOST_ONCE) }
-    return fold(
-      { a -> Left(a) },
-      { b -> fa(b)?.let { Right(it) } },
-      { a, b -> fa(b)?.let { Both(a, it) } }
-    )
-  }
-
-  @OptIn(ExperimentalTypeInference::class)
-  @OverloadResolutionByLambdaReturnType
-  public inline fun <AA, C> traverse(fa: (B) -> Validated<AA, C>): Validated<AA, Ior<A, C>> {
-    contract { callsInPlace(fa, InvocationKind.AT_MOST_ONCE) }
-    return fold(
-      { a -> Valid(Left(a)) },
-      { b -> fa(b).map { Right(it) } },
-      { a, b -> fa(b).map { Both(a, it) } }
-    )
-  }
-
-  @Deprecated("traverseValidated is being renamed to traverse to simplify the Arrow API", ReplaceWith("traverse(fa)"))
-  public inline fun <AA, C> traverseValidated(fa: (B) -> Validated<AA, C>): Validated<AA, Ior<A, C>> =
-    traverse(fa)
-
->>>>>>> f6c49fce
+  
   public fun void(): Ior<A, Unit> =
     map { Unit }
 }
@@ -816,52 +655,32 @@
 public inline fun <A, B, C, D> Ior<A, B>.zip(
   SA: Semigroup<A>,
   c: Ior<A, C>,
-<<<<<<< HEAD
-  map: (B, C) -> D,
-): Ior<A, D> =
-  zip(SA, c, unit, unit, unit, unit, unit, unit, unit, unit) { b, c, _, _, _, _, _, _, _, _ ->
-    map(b, c)
-  }
-=======
   map: (B, C) -> D
 ): Ior<A, D> {
   contract { callsInPlace(map, InvocationKind.AT_MOST_ONCE) }
-  return zip(SA, c, Right.unit, Right.unit, Right.unit, Right.unit, Right.unit, Right.unit, Right.unit, Right.unit) { b, c, _, _, _, _, _, _, _, _ -> map(b, c) }
-}
->>>>>>> f6c49fce
+  return zip(SA, c, unit, unit, unit, unit, unit, unit, unit, unit) { b, c, _, _, _, _, _, _, _, _ -> map(b, c) }
+}
 
 public inline fun <A, B, C, D, E> Ior<A, B>.zip(
   SA: Semigroup<A>,
   c: Ior<A, C>,
   d: Ior<A, D>,
-<<<<<<< HEAD
-  map: (B, C, D) -> E,
-): Ior<A, E> =
-  zip(SA, c, d, unit, unit, unit, unit, unit, unit, unit) { b, c, d, _, _, _, _, _, _, _ -> map(b, c, d) }
-=======
   map: (B, C, D) -> E
 ): Ior<A, E> {
   contract { callsInPlace(map, InvocationKind.AT_MOST_ONCE) }
-  return zip(SA, c, d, Right.unit, Right.unit, Right.unit, Right.unit, Right.unit, Right.unit, Right.unit) { b, c, d, _, _, _, _, _, _, _ -> map(b, c, d) }
-}
->>>>>>> f6c49fce
+  return zip(SA, c, d, unit, unit, unit, unit, unit, unit, unit) { b, c, d, _, _, _, _, _, _, _ -> map(b, c, d) }
+}
 
 public inline fun <A, B, C, D, E, F> Ior<A, B>.zip(
   SA: Semigroup<A>,
   c: Ior<A, C>,
   d: Ior<A, D>,
   e: Ior<A, E>,
-<<<<<<< HEAD
-  map: (B, C, D, E) -> F,
-): Ior<A, F> =
-  zip(SA, c, d, e, unit, unit, unit, unit, unit, unit) { b, c, d, e, _, _, _, _, _, _ -> map(b, c, d, e) }
-=======
   map: (B, C, D, E) -> F
 ): Ior<A, F> {
   contract { callsInPlace(map, InvocationKind.AT_MOST_ONCE) }
-  return zip(SA, c, d, e, Right.unit, Right.unit, Right.unit, Right.unit, Right.unit, Right.unit) { b, c, d, e, _, _, _, _, _, _ -> map(b, c, d, e) }
-}
->>>>>>> f6c49fce
+  return zip(SA, c, d, e, unit, unit, unit, unit, unit, unit) { b, c, d, e, _, _, _, _, _, _ -> map(b, c, d, e) }
+}
 
 public inline fun <A, B, C, D, E, F, G> Ior<A, B>.zip(
   SA: Semigroup<A>,
@@ -869,17 +688,11 @@
   d: Ior<A, D>,
   e: Ior<A, E>,
   f: Ior<A, F>,
-<<<<<<< HEAD
-  map: (B, C, D, E, F) -> G,
-): Ior<A, G> =
-  zip(SA, c, d, e, f, unit, unit, unit, unit, unit) { b, c, d, e, f, _, _, _, _, _ -> map(b, c, d, e, f) }
-=======
   map: (B, C, D, E, F) -> G
 ): Ior<A, G> {
   contract { callsInPlace(map, InvocationKind.AT_MOST_ONCE) }
-  return zip(SA, c, d, e, f, Right.unit, Right.unit, Right.unit, Right.unit, Right.unit) { b, c, d, e, f, _, _, _, _, _ -> map(b, c, d, e, f) }
-}
->>>>>>> f6c49fce
+  return zip(SA, c, d, e, f, unit, unit, unit, unit, unit) { b, c, d, e, f, _, _, _, _, _ -> map(b, c, d, e, f) }
+}
 
 public inline fun <A, B, C, D, E, F, G, H> Ior<A, B>.zip(
   SA: Semigroup<A>,
@@ -888,17 +701,11 @@
   e: Ior<A, E>,
   f: Ior<A, F>,
   g: Ior<A, G>,
-<<<<<<< HEAD
-  map: (B, C, D, E, F, G) -> H,
-): Ior<A, H> =
-  zip(SA, c, d, e, f, g, unit, unit, unit, unit) { b, c, d, e, f, g, _, _, _, _ -> map(b, c, d, e, f, g) }
-=======
   map: (B, C, D, E, F, G) -> H
 ): Ior<A, H> {
   contract { callsInPlace(map, InvocationKind.AT_MOST_ONCE) }
-  return zip(SA, c, d, e, f, g, Right.unit, Right.unit, Right.unit, Right.unit) { b, c, d, e, f, g, _, _, _, _ -> map(b, c, d, e, f, g) }
-}
->>>>>>> f6c49fce
+  return zip(SA, c, d, e, f, g, unit, unit, unit, unit) { b, c, d, e, f, g, _, _, _, _ -> map(b, c, d, e, f, g) }
+}
 
 public inline fun <A, B, C, D, E, F, G, H, I> Ior<A, B>.zip(
   SA: Semigroup<A>,
@@ -908,17 +715,11 @@
   f: Ior<A, F>,
   g: Ior<A, G>,
   h: Ior<A, H>,
-<<<<<<< HEAD
-  map: (B, C, D, E, F, G, H) -> I,
-): Ior<A, I> =
-  zip(SA, c, d, e, f, g, h, unit, unit, unit) { b, c, d, e, f, g, h, _, _, _ -> map(b, c, d, e, f, g, h) }
-=======
   map: (B, C, D, E, F, G, H) -> I
 ): Ior<A, I> {
   contract { callsInPlace(map, InvocationKind.AT_MOST_ONCE) }
-  return zip(SA, c, d, e, f, g, h, Right.unit, Right.unit, Right.unit) { b, c, d, e, f, g, h, _, _, _ -> map(b, c, d, e, f, g, h) }
-}
->>>>>>> f6c49fce
+  return zip(SA, c, d, e, f, g, h, unit, unit, unit) { b, c, d, e, f, g, h, _, _, _ -> map(b, c, d, e, f, g, h) }
+}
 
 public inline fun <A, B, C, D, E, F, G, H, I, J> Ior<A, B>.zip(
   SA: Semigroup<A>,
@@ -929,17 +730,11 @@
   g: Ior<A, G>,
   h: Ior<A, H>,
   i: Ior<A, I>,
-<<<<<<< HEAD
-  map: (B, C, D, E, F, G, H, I) -> J,
-): Ior<A, J> =
-  zip(SA, c, d, e, f, g, h, i, unit, unit) { b, c, d, e, f, g, h, i, _, _ -> map(b, c, d, e, f, g, h, i) }
-=======
   map: (B, C, D, E, F, G, H, I) -> J
 ): Ior<A, J> {
   contract { callsInPlace(map, InvocationKind.AT_MOST_ONCE) }
-  return zip(SA, c, d, e, f, g, h, i, Right.unit, Right.unit) { b, c, d, e, f, g, h, i, _, _ -> map(b, c, d, e, f, g, h, i) }
-}
->>>>>>> f6c49fce
+  return zip(SA, c, d, e, f, g, h, i, unit, unit) { b, c, d, e, f, g, h, i, _, _ -> map(b, c, d, e, f, g, h, i) }
+}
 
 public inline fun <A, B, C, D, E, F, G, H, I, J, K> Ior<A, B>.zip(
   SA: Semigroup<A>,
@@ -951,17 +746,11 @@
   h: Ior<A, H>,
   i: Ior<A, I>,
   j: Ior<A, J>,
-<<<<<<< HEAD
-  map: (B, C, D, E, F, G, H, I, J) -> K,
-): Ior<A, K> =
-  zip(SA, c, d, e, f, g, h, i, j, unit) { b, c, d, e, f, g, h, i, j, _ -> map(b, c, d, e, f, g, h, i, j) }
-=======
   map: (B, C, D, E, F, G, H, I, J) -> K
 ): Ior<A, K> {
   contract { callsInPlace(map, InvocationKind.AT_MOST_ONCE) }
-  return zip(SA, c, d, e, f, g, h, i, j, Right.unit) { b, c, d, e, f, g, h, i, j, _ -> map(b, c, d, e, f, g, h, i, j) }
-}
->>>>>>> f6c49fce
+  return zip(SA, c, d, e, f, g, h, i, j, unit) { b, c, d, e, f, g, h, i, j, _ -> map(b, c, d, e, f, g, h, i, j) }
+}
 
 public inline fun <A, B, C, D, E, F, G, H, I, J, K, L> Ior<A, B>.zip(
   SA: Semigroup<A>,
