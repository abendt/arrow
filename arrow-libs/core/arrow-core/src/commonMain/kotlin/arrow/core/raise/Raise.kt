--- conflicted
+++ resolved
@@ -6,15 +6,12 @@
 package arrow.core.raise
 
 import arrow.core.Either
-<<<<<<< HEAD
-=======
 import arrow.core.NonEmptyList
 import arrow.core.NonEmptySet
 import arrow.core.Validated
 import arrow.core.ValidatedDeprMsg
 import arrow.core.continuations.EffectScope
 import arrow.core.getOrElse
->>>>>>> f7e41cd5
 import arrow.core.identity
 import arrow.core.nonFatalOrThrow
 import arrow.core.recover
@@ -155,38 +152,6 @@
   @RaiseDSL
   public fun raise(r: Error): Nothing
 
-<<<<<<< HEAD
-=======
-  @Deprecated("Use raise instead", ReplaceWith("raise(r)"))
-  public fun <A> shift(r: Error): A = raise(r)
-
-  @RaiseDSL
-  public suspend fun <A> arrow.core.continuations.Effect<Error, A>.bind(): A =
-    fold({ raise(it) }, ::identity)
-
-  // Added for source compatibility with EffectScope / EagerScope
-  @RaiseDSL
-  public suspend fun <A> arrow.core.continuations.EagerEffect<Error, A>.bind(): A =
-    fold({ raise(it) }, ::identity)
-
-  @Deprecated(
-    "Use getOrElse on Raise, Effect or EagerEffect instead.",
-    ReplaceWith("effect { f() }")
-  )
-  public suspend fun <OtherError, A> attempt(
-    @BuilderInference
-    f: suspend EffectScope<OtherError>.() -> A,
-  ): arrow.core.continuations.Effect<OtherError, A> = arrow.core.continuations.effect(f)
-
-  @Deprecated(
-    "Use getOrElse on Raise, Effect or EagerEffect instead.",
-    ReplaceWith("fold({ recover(it) }, ::identity)")
-  )
-  public suspend infix fun <OtherError, A> arrow.core.continuations.Effect<OtherError, A>.catch(
-    recover: suspend Raise<Error>.(otherError: OtherError) -> A,
-  ): A = fold({ recover(it) }, ::identity)
-
->>>>>>> f7e41cd5
   /**
    * Invoke an [EagerEffect] inside `this` [Raise] context.
    * Any _logical failure_ is raised in `this` [Raise] context,
@@ -247,16 +212,6 @@
   public fun <K, A> Map<K, Either<Error, A>>.bindAll(): Map<K, A> =
     mapValues { (_, a) -> a.bind() }
 
-<<<<<<< HEAD
-=======
-  @Deprecated(ValidatedDeprMsg, ReplaceWith("toEither().bind()"))
-  @RaiseDSL
-  public fun <A> Validated<Error, A>.bind(): A = when (this) {
-    is Validated.Invalid -> raise(value)
-    is Validated.Valid -> value
-  }
-
->>>>>>> f7e41cd5
   @RaiseDSL
   public fun <A> Iterable<Either<Error, A>>.bindAll(): List<A> =
     map { it.bind() }
