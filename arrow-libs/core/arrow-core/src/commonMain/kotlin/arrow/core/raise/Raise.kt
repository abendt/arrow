@file:OptIn(ExperimentalTypeInference::class, ExperimentalContracts::class)
@file:JvmMultifileClass
@file:JvmName("RaiseKt")

package arrow.core.raise

import arrow.core.Either
import arrow.core.NonEmptyList
import arrow.core.NonEmptySet
import arrow.core.getOrElse
import arrow.core.identity
import arrow.core.nonFatalOrThrow
import arrow.core.recover
import kotlin.coroutines.cancellation.CancellationException
import kotlin.contracts.ExperimentalContracts
import kotlin.contracts.InvocationKind.AT_MOST_ONCE
import kotlin.contracts.contract
import kotlin.experimental.ExperimentalTypeInference
import kotlin.jvm.JvmMultifileClass
import kotlin.jvm.JvmName

@DslMarker
public annotation class RaiseDSL

/**
 * <!--- TEST_NAME RaiseKnitTest -->
 *
 * The [Raise] DSL allows you to work with _logical failures_ of type [Error].
 * A _logical failure_ does not necessarily mean that the computation has failed,
 * but that it has stopped or _short-circuited_. The Arrow website has a
 * [guide](https://arrow-kt.io/learn/typed-errors/working-with-typed-errors/)
 * introducing [Raise] and how to use it effectively.
 *
 * The [Raise] DSL allows you to [raise] _logical failure_ of type [Error], and you can [recover] from them.
 *
 * <!--- INCLUDE
 * import arrow.core.raise.Raise
 * import arrow.core.raise.recover
 * -->
 * ```kotlin
 * fun Raise<String>.failure(): Int = raise("failed")
 *
 * fun recovered(): Int =
 *   recover({ failure() }) { _: String -> 1 }
 * ```
 * <!--- KNIT example-raise-dsl-01.kt -->
 *
 * Above we defined a function `failure` that raises a logical failure of type [String] with value `"failed"`.
 * And in the function `recovered` we recover from the failure by providing a fallback value, and resolving the error type [String].
 *
 * You can also use the [recover] function inside the [Raise] DSL to transform the error type to a different type such as `List<Char>`.
 * And you can do the same for other data types such as `Effect`, `Either`, etc. using [getOrElse] as an alternative to [recover].
 *
 * <!--- INCLUDE
 * import arrow.core.getOrElse
 * import arrow.core.left
 * import arrow.core.raise.Raise
 * import arrow.core.raise.effect
 * import arrow.core.raise.recover
 * import arrow.core.raise.getOrElse
 * import io.kotest.matchers.shouldBe
 * -->
 * ```kotlin
 * fun Raise<String>.failure(): Int = raise("failed")
 *
 * fun Raise<List<Char>>.recovered(): Int =
 *   recover({ failure() }) { msg: String -> raise(msg.toList()) }
 *
 * suspend fun Raise<List<Char>>.recovered2(): Int =
 *   effect { failure() } getOrElse { msg: String -> raise(msg.toList()) }
 *
 * fun Raise<List<Char>>.recovered3(): Int =
 *   "failed".left() getOrElse { msg: String -> raise(msg.toList()) }
 *
 * fun test(): Unit {
 *   recover({ "failed".left().bind() }) { 1 } shouldBe "failed".left().getOrElse { 1 }
 * }
 * ```
 * <!--- KNIT example-raise-dsl-02.kt -->
 * <!--- TEST lines.isEmpty() -->
 *
 * Since we defined programs in terms of [Raise] they _seamlessly work with any of the builders_ available in Arrow,
 * or any you might build for your custom types.
 *
 * <!--- INCLUDE
 * import arrow.core.Either
 * import arrow.core.Ior
 * import arrow.core.raise.Effect
 * import arrow.core.raise.Raise
 * import arrow.core.raise.either
 * import arrow.core.raise.effect
 * import arrow.core.raise.ior
 * import arrow.core.raise.toEither
 * import io.kotest.matchers.shouldBe
 *
 * fun Raise<String>.failure(): Int = raise("failed")
 * -->
 * ```kotlin
 * suspend fun test() {
 *   val either: Either<String, Int> =
 *     either { failure() }
 *
 *   val effect: Effect<String, Int> =
 *     effect { failure() }
 *
 *   val ior: Ior<String, Int> =
 *     ior(String::plus) { failure() }
 *
 *   either shouldBe Either.Left("failed")
 *   effect.toEither() shouldBe Either.Left("failed")
 *   ior shouldBe Ior.Left("failed")
 * }
 * ```
 * <!--- KNIT example-raise-dsl-03.kt -->
 * <!--- TEST lines.isEmpty() -->
 *
 * Arrow also exposes [Raise] based error handlers for the most common data types,
 * which allows to recover from _logical failures_ whilst transforming the error type.
 *
 * <!--- INCLUDE
 * import arrow.core.Either
 * import arrow.core.getOrElse
 * import arrow.core.raise.Raise
 * import arrow.core.raise.either
 * import arrow.core.raise.recover
 * import arrow.core.recover
 * import arrow.core.right
 * import io.kotest.matchers.shouldBe
 * -->
 * ```kotlin
 * fun Raise<String>.failure(): Int = raise("failed")
 *
 * fun test() {
 *   val failure: Either<String, Int> = either { failure() }
 *
 *   failure.recover { _: String -> 1.right().bind() } shouldBe Either.Right(1)
 *
 *   failure.recover { msg: String -> raise(msg.toList()) } shouldBe Either.Left(listOf('f', 'a', 'i', 'l', 'e', 'd'))
 *
 *   recover({ failure.bind() }) { 1 } shouldBe failure.getOrElse { 1 }
 * }
 * ```
 * <!--- KNIT example-raise-dsl-04.kt -->
 * <!--- TEST lines.isEmpty() -->
 */
public interface Raise<in Error> {

  /**
   * Raises a _logical failure_ of type [Error].
   * This function behaves like a _return statement_,
   * immediately short-circuiting and terminating the computation.
   *
   * __Alternatives:__ Common ways to raise errors include: [ensure], [ensureNotNull], and [bind].
   * Consider using them to make your code more concise and expressive.
   *
   * __Handling raised errors:__ Refer to [recover] and [mapOrAccumulate].
   *
   * @param r an error of type [Error] that will short-circuit the computation.
   * Behaves similarly to _return_ or _throw_.
   *
   * ### Example:
   * ```
   * import arrow.core.Either
   * import arrow.core.mapOrAccumulate
   * import arrow.core.raise.*
   *
   * enum class ServiceType { Free, Paid }
   *
   * data class Config(val mode: Int, val role: String, val serviceType: ServiceType)
   *
   * context(Raise<String>)
   * fun readConfig(): Config {
   *     val mode = ensureNotNull(readln().toIntOrNull()) {
   *         "Mode should be a valid integer"
   *     }
   *     val role = readln()
   *     ensure(role in listOf("Manager", "Admin")) {
   *         "$role should be either a \"Manager\" or an \"Admin\""
   *     }
   *     val serviceType = parseServiceType(readln()).bind()
   *
   *     return Config(
   *         mode = mode,
   *         role = role,
   *         serviceType = serviceType
   *     )
   * }
   *
   * private fun parseServiceType(rawString: String): Either<String, ServiceType> = catch({
   *     val serviceType = ServiceType.valueOf(rawString)
   *     Either.Right(serviceType)
   * }) {
   *     Either.Left("$rawString is not a valid service type")
   * }
   *
   * fun main() {
   *     val config = recover(::readConfig) { errMsg ->
   *         error("Invalid config, error: $errMsg")
   *     }
   *     // Read 3 additional configs and return Either.Right only if all of them are valid
   *     val additionalConfigs = (1..3).mapOrAccumulate { readConfig() }
   *     println(config) // valid Config
   *     println(additionalConfigs) //  Either<NonEmptyList<String>, List<Config>>
   * }
   * ```
   */
  @RaiseDSL
  public fun raise(r: Error): Nothing

  /**
   * Invoke an [EagerEffect] inside `this` [Raise] context.
   * Any _logical failure_ is raised in `this` [Raise] context,
   * and thus short-circuits the computation.
   *
   * @see [recover] if you want to attempt to recover from any _logical failure_.
   */
  public operator fun <A> EagerEffect<Error, A>.invoke(): A = invoke(this@Raise)

  /**
   * Invoke an [EagerEffect] inside `this` [Raise] context.
   * Any _logical failure_ is raised in `this` [Raise] context,
   * and thus short-circuits the computation.
   *
   * @see [recover] if you want to attempt to recover from any _logical failure_.
   */
  @RaiseDSL
  public fun <A> EagerEffect<Error, A>.bind(): A = invoke(this@Raise)

  /**
   * Invoke an [Effect] inside `this` [Raise] context.
   * Any _logical failure_ raised are raised in `this` [Raise] context,
   * and thus short-circuits the computation.
   *
   * @see [recover] if you want to attempt to recover from any _logical failure_.
   */
  public suspend operator fun <A> Effect<Error, A>.invoke(): A = invoke(this@Raise)

  /**
   * Invoke an [Effect] inside `this` [Raise] context.
   * Any _logical failure_ raised are raised in `this` [Raise] context,
   * and thus short-circuits the computation.
   *
   * @see [recover] if you want to attempt to recover from any _logical failure_.
   */
  @RaiseDSL
  public suspend fun <A> Effect<Error, A>.bind(): A = invoke(this@Raise)

  /**
   * Extract the [Either.Right] value of an [Either].
   * Any encountered [Either.Left] will be raised as a _logical failure_ in `this` [Raise] context.
   * You can wrap the [bind] call in [recover] if you want to attempt to recover from any _logical failure_.
   *
   * <!--- INCLUDE
   * import arrow.core.Either
   * import arrow.core.right
   * import arrow.core.raise.either
   * import arrow.core.raise.recover
   * import io.kotest.matchers.shouldBe
   * -->
   * ```kotlin
   * fun test() {
   *   val one: Either<Nothing, Int> = 1.right()
   *   val left: Either<String, Int> = Either.Left("failed")
   *
   *   either {
   *     val x = one.bind()
   *     val y = recover({ left.bind() }) { failure : String -> 1 }
   *     x + y
   *   } shouldBe Either.Right(2)
   * }
   * ```
   * <!--- KNIT example-raise-dsl-05.kt -->
   * <!--- TEST lines.isEmpty() -->
   */
  @RaiseDSL
  public fun <A> Either<Error, A>.bind(): A = when (this) {
    is Either.Left -> raise(value)
    is Either.Right -> value
  }

  /**
   * Extracts all the values in the [Map], raising every [Either.Left]
   * as a _logical failure_. In other words, executed [bind] over every
   * value in this [Map].
   */
  public fun <K, A> Map<K, Either<Error, A>>.bindAll(): Map<K, A> =
    mapValues { (_, a) -> a.bind() }

<<<<<<< HEAD
=======
  @Deprecated(ValidatedDeprMsg, ReplaceWith("toEither().bind()"))
  @RaiseDSL
  public fun <A> Validated<Error, A>.bind(): A = when (this) {
    is Validated.Invalid -> raise(value)
    is Validated.Valid -> value
  }

  /**
   * Extracts all the values in the [Iterable], raising every [Either.Left]
   * as a _logical failure_. In other words, executed [bind] over every
   * value in this [Iterable].
   */
>>>>>>> 1d1d5403
  @RaiseDSL
  public fun <A> Iterable<Either<Error, A>>.bindAll(): List<A> =
    map { it.bind() }

  /**
   * Extracts all the values in the [NonEmptyList], raising every [Either.Left]
   * as a _logical failure_. In other words, executed [bind] over every
   * value in this [NonEmptyList].
   */
  @RaiseDSL
  public fun <A> NonEmptyList<Either<Error, A>>.bindAll(): NonEmptyList<A> =
    map { it.bind() }

  /**
   * Extracts all the values in the [NonEmptySet], raising every [Either.Left]
   * as a _logical failure_. In other words, executed [bind] over every
   * value in this [NonEmptySet].
   */
  @RaiseDSL
  public fun <A> NonEmptySet<Either<Error, A>>.bindAll(): NonEmptySet<A> =
    map { it.bind() }.toNonEmptySet()
}

/**
 * Execute the [Raise] context function resulting in [A] or any _logical error_ of type [Error],
 * and recover by providing a transform [Error] into a fallback value of type [A].
 * Base implementation of `effect { f() } getOrElse { fallback() }`.
 *
 * <!--- INCLUDE
 * import arrow.core.Either
 * import arrow.core.raise.either
 * import arrow.core.raise.recover
 * import io.kotest.matchers.shouldBe
 * -->
 * ```kotlin
 * fun test() {
 *   recover({ raise("failed") }) { str -> str.length } shouldBe 6
 *
 *   either<Int, String> {
 *     recover({ raise("failed") }) { str -> raise(-1) }
 *   } shouldBe Either.Left(-1)
 * }
 * ```
 * <!--- KNIT example-raise-dsl-06.kt -->
 * <!--- TEST lines.isEmpty() -->
 */
@RaiseDSL
public inline fun <Error, A> recover(
  @BuilderInference block: Raise<Error>.() -> A,
  @BuilderInference recover: (error: Error) -> A,
): A = fold(block, { throw it }, recover, ::identity)

/**
 * Execute the [Raise] context function resulting in [A] or any _logical error_ of type [Error],
 * and [recover] by providing a transform [Error] into a fallback value of type [A],
 * or [catch] any unexpected exceptions by providing a transform [Throwable] into a fallback value of type [A],
 *
 * <!--- INCLUDE
 * import arrow.core.raise.recover
 * import arrow.core.raise.Raise
 * import io.kotest.matchers.shouldBe
 * -->
 * ```kotlin
 * fun test() {
 *   recover(
 *     { raise("failed") },
 *     { str -> str.length }
 *   ) { t -> t.message ?: -1 } shouldBe 6
 *
 *   fun Raise<String>.boom(): Int = throw RuntimeException("BOOM")
 *
 *   recover(
 *     { boom() },
 *     { str -> str.length }
 *   ) { t -> t.message?.length ?: -1 } shouldBe 4
 * }
 * ```
 * <!--- KNIT example-raise-dsl-07.kt -->
 * <!--- TEST lines.isEmpty() -->
 */
@RaiseDSL
public inline fun <Error, A> recover(
  @BuilderInference block: Raise<Error>.() -> A,
  @BuilderInference recover: (error: Error) -> A,
  @BuilderInference catch: (throwable: Throwable) -> A,
): A = fold(block, catch, recover, ::identity)

/**
 * Execute the [Raise] context function resulting in [A] or any _logical error_ of type [Error],
 * and [recover] by providing a transform [Error] into a fallback value of type [A],
 * or [catch] any unexpected exceptions by providing a transform [Throwable] into a fallback value of type [A],
 *
 * <!--- INCLUDE
 * import arrow.core.raise.recover
 * import arrow.core.raise.Raise
 * import io.kotest.matchers.shouldBe
 * -->
 * ```kotlin
 * fun test() {
 *   recover(
 *     { raise("failed") },
 *     { str -> str.length }
 *   ) { t -> t.message ?: -1 } shouldBe 6
 *
 *   fun Raise<String>.boom(): Int = throw RuntimeException("BOOM")
 *
 *   recover(
 *     { boom() },
 *     { str -> str.length }
 *   ) { t: RuntimeException -> t.message?.length ?: -1 } shouldBe 4
 * }
 * ```
 * <!--- KNIT example-raise-dsl-08.kt -->
 * <!--- TEST lines.isEmpty() -->
 */
@RaiseDSL
@JvmName("recoverReified")
public inline fun <reified T : Throwable, Error, A> recover(
  @BuilderInference block: Raise<Error>.() -> A,
  @BuilderInference recover: (error: Error) -> A,
  @BuilderInference catch: (t: T) -> A,
): A = fold(block, { t -> if (t is T) catch(t) else throw t }, recover, ::identity)

/**
 * Allows safely catching exceptions without capturing [CancellationException],
 * or fatal exceptions like `OutOfMemoryError` or `VirtualMachineError` on the JVM.
 *
 * <!--- INCLUDE
 * import arrow.core.Either
 * import arrow.core.raise.either
 * import arrow.core.raise.catch
 * import io.kotest.matchers.shouldBe
 * -->
 * ```kotlin
 * fun test() {
 *   catch({ throw RuntimeException("BOOM") }) { t ->
 *     "fallback"
 *   } shouldBe "fallback"
 *
 *   fun fetchId(): Int = throw RuntimeException("BOOM")
 *
 *   either {
 *     catch({ fetchId() }) { t ->
 *       raise("something went wrong: ${t.message}")
 *     }
 *   } shouldBe Either.Left("something went wrong: BOOM")
 * }
 * ```
 * <!--- KNIT example-raise-dsl-09.kt -->
 * <!--- TEST lines.isEmpty() -->
 *
 * Alternatively, you can use `try { } catch { }` blocks with [nonFatalOrThrow].
 * This API offers a similar syntax as the top-level [catch] functions like [Either.catch].
 */
@RaiseDSL
public inline fun <A> catch(block: () -> A, catch: (throwable: Throwable) -> A): A =
  try {
    block()
  } catch (t: Throwable) {
    catch(t.nonFatalOrThrow())
  }

/**
 * Allows safely catching exceptions of type `T` without capturing [CancellationException],
 * or fatal exceptions like `OutOfMemoryError` or `VirtualMachineError` on the JVM.
 *
 * <!--- INCLUDE
 * import arrow.core.Either
 * import arrow.core.raise.either
 * import arrow.core.raise.catch
 * import io.kotest.matchers.shouldBe
 * -->
 * ```kotlin
 * fun test() {
 *   catch({ throw RuntimeException("BOOM") }) { t ->
 *     "fallback"
 *   } shouldBe "fallback"
 *
 *   fun fetchId(): Int = throw RuntimeException("BOOM")
 *
 *   either {
 *     catch({ fetchId() }) { t: RuntimeException ->
 *       raise("something went wrong: ${t.message}")
 *     }
 *   } shouldBe Either.Left("something went wrong: BOOM")
 * }
 * ```
 * <!--- KNIT example-raise-dsl-10.kt -->
 * <!--- TEST lines.isEmpty() -->
 *
 * Alternatively, you can use `try { } catch(e: T) { }` blocks.
 * This API offers a similar syntax as the top-level [catch] functions like [Either.catch].
 */
@RaiseDSL
@JvmName("catchReified")
public inline fun <reified T : Throwable, A> catch(block: () -> A, catch: (t: T) -> A): A =
  catch(block) { t: Throwable -> if (t is T) catch(t) else throw t }

/**
 * Ensures that the [condition] is met;
 * otherwise, [Raise.raise]s a logical failure of type [Error].
 *
 * In summary, this is a type-safe alternative to [require], using the [Raise] API.
 *
 * ### Example:
 * ```
 * @JvmInline
 * value class CountryCode(val code: String)
 *
 * sealed interface CountryCodeError {
 *     data class InvalidLength(val length: Int) : CountryCodeError
 *     object ContainsInvalidChars : CountryCodeError
 * }
 *
 * context(Raise<CountryCodeError>)
 * fun countryCode(rawCode: String): CountryCode {
 *     ensure(rawCode.length == 2) { CountryCodeError.InvalidLength(rawCode.length) }
 *     ensure(rawCode.any { !it.isLetter() }) { CountryCodeError.ContainsInvalidChars }
 *     return CountryCode(rawCode)
 * }
 *
 * fun main() {
 *     recover({
 *         countryCode("US") // valid
 *         countryCode("ABC") // raises CountryCode.InvalidLength error
 *         countryCode("A1") // raises CountryCode.ContainsInvalidChar
 *     }) { error ->
 *         // Handle errors in a type-safe manner
 *         when (error) {
 *             CountryCodeError.ContainsInvalidChars -> {}
 *             is CountryCodeError.InvalidLength -> {}
 *         }
 *     }
 *
 *     // Can call it w/o error handling => prone to runtime errors
 *     countryCodeOrThrow("Will fail")
 *     countryCode("Will fail") // this line won't compile => we're protected
 *
 *     try {
 *         countryCodeOrThrow("US") // valid
 *         countryCodeOrThrow("ABC") // throw IllegalArgumentException
 *         countryCodeOrThrow("A1") // throw IllegalArgumentException
 *     } catch (e: IllegalArgumentException) {
 *         // Not easy to handle
 *     }
 * }
 *
 * // Not type-safe alternative using require
 * @Throws(IllegalArgumentException::class)
 * fun countryCodeOrThrow(rawCode: String): CountryCode {
 *     require(rawCode.length == 2) { CountryCodeError.InvalidLength(rawCode.length) }
 *     require(rawCode.any { !it.isLetter() }) { CountryCodeError.ContainsInvalidChars }
 *     return CountryCode(rawCode)
 * }
 * ```
 *
 * @param condition the condition that must be true.
 * @param raise a lambda that produces an error of type [Error] when the [condition] is false.
 *
 */
@RaiseDSL
public inline fun <Error> Raise<Error>.ensure(condition: Boolean, raise: () -> Error) {
  contract {
    callsInPlace(raise, AT_MOST_ONCE)
    returns() implies condition
  }
  return if (condition) Unit else raise(raise())
}

/**
 * Ensures that the [value] is not null;
 * otherwise, [Raise.raise]s a logical failure of type [Error].
 *
 * In summary, this is a type-safe alternative to [requireNotNull], using the [Raise] API.
 *
 * ### Example
 * ```
 *@JvmInline
 * value class FullName(val name: String)
 *
 * sealed interface NameError {
 *     object NullValue : NameError
 * }
 *
 * context(Raise<NameError>)
 * fun fullName(name: String?): FullName {
 *     val nonNullName = ensureNotNull(name) { NameError.NullValue }
 *     return FullName(nonNullName)
 * }
 *
 * fun main() {
 *     recover({
 *         fullName("John Doe") // valid
 *         fullName(null) // raises NameError.NullValue error
 *     }) { error ->
 *         // Handle errors in a type-safe manner
 *         when (error) {
 *             NameError.NullValue -> {}
 *         }
 *     }
 * }
 * ```
 *
 * @param value the value that must be non-null.
 * @param raise a lambda that produces an error of type [Error] when the [value] is null.
 */
@RaiseDSL
public inline fun <Error, B : Any> Raise<Error>.ensureNotNull(value: B?, raise: () -> Error): B {
  contract {
    callsInPlace(raise, AT_MOST_ONCE)
    returns() implies (value != null)
  }
  return value ?: raise(raise())
}

/**
 * Execute the [Raise] context function resulting in [A] or any _logical error_ of type [OtherError],
 * and transform any raised [OtherError] into [Error], which is raised to the outer [Raise].
 *
 * <!--- INCLUDE
 * import arrow.core.Either
 * import arrow.core.raise.either
 * import arrow.core.raise.withError
 * import io.kotest.matchers.shouldBe
 * -->
 * ```kotlin
 * fun test() {
 *   either<Int, String> {
 *     withError(String::length) {
 *       raise("failed")
 *     }
 *   } shouldBe Either.Left(6)
 * }
 * ```
 * <!--- KNIT example-raise-dsl-11.kt -->
 * <!--- TEST lines.isEmpty() -->
 */
@RaiseDSL
public inline fun <Error, OtherError, A> Raise<Error>.withError(
  transform: (OtherError) -> Error,
  @BuilderInference block: Raise<OtherError>.() -> A
): A {
  contract {
    callsInPlace(transform, AT_MOST_ONCE)
  }
  return recover(block) { raise(transform(it)) }
}

/**
 * Execute the [Raise] context function resulting in [A] or any _logical error_ of type [A].
 * Does not distinguish between normal results and errors, thus you can consider
 * `return` and `raise` to be semantically equivalent inside.
 *
 * <!--- INCLUDE
 * import arrow.core.raise.merge
 * import io.kotest.matchers.shouldBe
 * import kotlin.random.Random
 * -->
 * ```kotlin
 * fun test() {
 *   merge { if(Random.nextBoolean()) raise("failed") else "failed" } shouldBe "failed"
 * }
 * ```
 * <!--- KNIT example-raise-dsl-12.kt -->
 * <!--- TEST lines.isEmpty() -->
 */
@RaiseDSL
@JvmName("_merge")
public inline fun <A> merge(
  @BuilderInference block: Raise<A>.() -> A,
): A = recover(block, ::identity)<|MERGE_RESOLUTION|>--- conflicted
+++ resolved
@@ -286,21 +286,6 @@
   public fun <K, A> Map<K, Either<Error, A>>.bindAll(): Map<K, A> =
     mapValues { (_, a) -> a.bind() }
 
-<<<<<<< HEAD
-=======
-  @Deprecated(ValidatedDeprMsg, ReplaceWith("toEither().bind()"))
-  @RaiseDSL
-  public fun <A> Validated<Error, A>.bind(): A = when (this) {
-    is Validated.Invalid -> raise(value)
-    is Validated.Valid -> value
-  }
-
-  /**
-   * Extracts all the values in the [Iterable], raising every [Either.Left]
-   * as a _logical failure_. In other words, executed [bind] over every
-   * value in this [Iterable].
-   */
->>>>>>> 1d1d5403
   @RaiseDSL
   public fun <A> Iterable<Either<Error, A>>.bindAll(): List<A> =
     map { it.bind() }
