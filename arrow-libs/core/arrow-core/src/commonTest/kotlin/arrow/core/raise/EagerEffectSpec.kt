--- conflicted
+++ resolved
@@ -244,7 +244,6 @@
     }.message shouldBe "Boom!"
   }
 
-<<<<<<< HEAD
   "shift leaked results in RaiseLeakException" {
     eagerEffect {
       suspend { raise("failure") }
@@ -284,7 +283,8 @@
           leak.await().invoke()
         }) { fail("Cannot be here") }
     }.message shouldStartWith "raise or bind was called outside of its DSL scope"
-=======
+  }
+
   "mapError - raise and transform error" {
     checkAll(Arb.long(), Arb.string()) { l, s ->
       (eagerEffect<Long, Int> {
@@ -301,6 +301,5 @@
       (eagerEffect<Long, Int> { i } mapError { unreachable() })
         .get() shouldBe i
     }
->>>>>>> 722a7c00
   }
 })