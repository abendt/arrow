--- conflicted
+++ resolved
@@ -121,15 +121,9 @@
       checkAll(Arb.int(), Arb.int()) { a, b ->
         effect {
             coroutineScope {
-<<<<<<< HEAD
-              val fa = async<Nothing> { raise(a) }
-              val fb = async<Nothing> { raise(b) }
+              val fa = async { raise(a) }
+              val fb = async { raise(b) }
               "I will be overwritten by raise - coroutineScope waits until all async are finished"
-=======
-              val fa = async { shift<Nothing>(a) }
-              val fb = async { shift<Nothing>(b) }
-              "I will be overwritten by shift - coroutineScope waits until all async are finished"
->>>>>>> 7a089394
             }
           }
           .fold({ fail("Async is never awaited, and thus ignored.") }, ::identity) shouldBe
