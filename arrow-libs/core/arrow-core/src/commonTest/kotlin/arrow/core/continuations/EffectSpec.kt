package arrow.core.continuations

import arrow.core.Either
import arrow.core.NonEmptyList
import arrow.core.identity
import arrow.core.left
import arrow.core.right
import io.kotest.assertions.fail
import io.kotest.assertions.throwables.shouldThrow
import io.kotest.core.spec.style.StringSpec
import io.kotest.matchers.nulls.shouldNotBeNull
import io.kotest.matchers.shouldBe
import io.kotest.property.Arb
import io.kotest.property.arbitrary.arbitrary
import io.kotest.property.arbitrary.boolean
import io.kotest.property.arbitrary.flatMap
import io.kotest.property.arbitrary.int
import io.kotest.property.arbitrary.list
import io.kotest.property.arbitrary.long
import io.kotest.property.arbitrary.orNull
import io.kotest.property.arbitrary.string
import io.kotest.property.checkAll
import kotlin.coroutines.Continuation
import kotlin.coroutines.CoroutineContext
import kotlin.coroutines.intrinsics.COROUTINE_SUSPENDED
import kotlin.coroutines.intrinsics.intercepted
import kotlin.coroutines.intrinsics.suspendCoroutineUninterceptedOrReturn
import kotlin.coroutines.startCoroutine
import kotlinx.coroutines.CompletableDeferred
import kotlinx.coroutines.Dispatchers
import kotlinx.coroutines.withContext

class EffectSpec :
  StringSpec({
    "try/catch - can recover from raise" {
      checkAll(Arb.int().suspend(), Arb.string().suspend()) { i, s ->
        effect {
          try {
            raise(s())
          } catch (e: Throwable) {
            i()
          }
        }.fold({ fail("Should never come here") }, ::identity) shouldBe i()
      }
    }

    "try/catch - finally works" {
      checkAll(Arb.string().suspend(), Arb.int().suspend()) { s, i ->
        val promise = CompletableDeferred<Int>()
        effect {
          try {
            raise(s().suspend())
          } finally {
            require(promise.complete(i()))
          }
        }
          .fold(::identity) { fail("Should never come here") } shouldBe s()
        promise.await() shouldBe i()
      }
    }

    "try/catch - First raise is ignored and second is returned" {
      checkAll(Arb.int().suspend(), Arb.string().suspend(), Arb.string().suspend()) { i, s, s2 ->
        effect<String, Int> {
          val x: Int = try {
            raise(s())
          } catch (e: Throwable) {
            i()
          }
          raise(s2())
        }
          .fold(::identity) { fail("Should never come here") } shouldBe s2()
      }
    }

    "attempt - catch" {
      checkAll(Arb.int().suspend(), Arb.long().suspend()) { i, l ->
        effect<String, Int> {
          effect<Long, Int> {
            raise(l())
          } recover { ll ->
            ll shouldBe l()
            i()
          }
        }.runCont() shouldBe i()
      }
    }

    "attempt - no catch" {
      checkAll(Arb.int().suspend(), Arb.long().suspend()) { i, l ->
        effect<String, Int> {
          effect<Long, Int> {
            i()
          } recover { ll ->
            ll shouldBe l()
            i() + 1
          }
        }.runCont() shouldBe i()
      }
    }

    "eagerEffect can be consumed within an Effect computation" {
      checkAll(Arb.int(), Arb.int().suspend()) { a, b ->
        val eager: EagerEffect<String, Int> =
          eagerEffect { a }

        effect {
          val bb = b()
          val aa = eager()
          aa + bb
        }.runCont() shouldBe (a + b())
      }
    }

    "eagerEffect raise short-circuits effect computation" {
      checkAll(Arb.string(), Arb.int().suspend()) { a, b ->
        val eager: EagerEffect<String, Int> =
          eagerEffect { raise(a) }

        effect {
          val bb = b()
          val aa = eager()
          aa + bb
        }.runCont() shouldBe a
      }
    }

    "success" {
      checkAll(Arb.int().suspend()) { i ->
        effect<Nothing, Int> { i() }.value() shouldBe i()
      }
    }

    "short-circuit" {
      checkAll(Arb.string().suspend()) { msg ->
        effect {
          raise(msg())
        }.runCont() shouldBe msg()
      }
    }

    "Rethrows exceptions" {
      checkAll(Arb.string().suspend()) { msg ->
        shouldThrow<RuntimeException> {
          effect<String, Int> {
            throw RuntimeException(msg())
          }.toEither()
        }.message shouldBe msg()
      }
    }

    "Can short-circuit from nested blocks" {
      checkAll(Arb.string().suspend()) { msg ->
        effect<String, Int> {
          effect<Nothing, Long> { raise(msg()) }.runCont()
          fail("Should never reach this point")
        }
          .runCont() shouldBe msg()
      }
    }

    "Can short-circuit immediately after suspending from nested blocks" {
      checkAll(Arb.string().suspend()) { msg ->
        effect<String, Int> {
          effect<Nothing, Long> {
            1L.suspend()
            raise(msg())
          }.runCont()
          fail("Should never reach this point")
        }.runCont() shouldBe msg()
      }
    }

    "ensure null in either computation" {
      checkAll(
        Arb.boolean().suspend(),
        Arb.int().suspend(),
        Arb.string().suspend()
      ) { predicate, success, raise ->
        either {
          ensure(predicate()) { raise() }
          success()
        } shouldBe if (predicate()) success().right() else raise().left()
      }
    }

    "ensureNotNull in either computation" {
      fun square(i: Int): Int = i * i

      checkAll(Arb.int().orNull().suspend(), Arb.string().suspend()) { i, raise->
        val res =
          either {
            val ii = i()
            ensureNotNull(ii) { raise() }
            square(ii) // Smart-cast by contract
          }
        val expected = i()?.let(::square)?.right() ?: raise().left()
        res shouldBe expected
      }
    }

<<<<<<< HEAD
=======
    "low-level use-case: distinguish between concurrency error and shift exception" {
      val effect = effect<String, Int> { shift("Shift") }
      val e = RuntimeException("test")
      Either.catch {
        effect {
          try {
            effect.bind()
          } catch (eagerShiftError: Eager) {
            fail("Should never come here")
          } catch (shiftError: Suspend) {
            e.suspend()
          } catch (otherError: Throwable) {
            fail("Should never come here")
          }
        }.runCont()
      } shouldBe Either.Left(e)
    }

    "low-level use-case: eager shift exception within effect computations doesn't change shift exception" {
      val effect = eagerEffect<String, Int> { shift("Shift") }
      val e = RuntimeException("test")
      Either.catch {
        effect {
          try {
            effect.bind()
          } catch (eagerShiftError: Eager) {
            fail("Should never come here")
          } catch (shiftError: Suspend) {
            e.suspend()
          } catch (otherError: Throwable) {
            fail("Should never come here")
          }
        }.runCont()
      } shouldBe Either.Left(e)
    }

>>>>>>> 37123c50
    "#2760 - dispatching in nested Effect blocks does not make the nested Continuation to hang" {
      checkAll(Arb.string()) { msg ->
        fun failure(): Effect<Failure, String> = effect {
          withContext(Dispatchers.Default) {}
          raise(Failure(msg))
        }

        effect {
          failure().bind()
          1
        }.fold(
          recover = { it },
          transform = { fail("Should never come here") },
        ) shouldBe Failure(msg)
      }
    }

    "#2779 - handleErrorWith does not make nested Continuations hang" {
      checkAll(Arb.string()) { error ->
        val failed: Effect<String, Int> = effect {
          withContext(Dispatchers.Default) {}
          raise(error)
        }

        val newError: Effect<List<Char>, Int> =
          failed.recover { str ->
            raise(str.reversed().toList())
          }

        newError.toEither() shouldBe Either.Left(error.reversed().toList())
      }
    }

    "#2779 - bind nested in fold does not make nested Continuations hang" {
      checkAll(Arb.string()) { error ->
        val failed: Effect<String, Int> = effect {
          withContext(Dispatchers.Default) {}
          raise(error)
        }

        val newError: Effect<List<Char>, Int> =
          effect {
            failed.fold({ r ->
              effect<List<Char>, Int> {
                raise(r.reversed().toList())
              }.bind()
            }, ::identity)
          }

        newError.toEither() shouldBe Either.Left(error.reversed().toList())
      }
    }

    "Can handle thrown exceptions" {
      checkAll(Arb.string().suspend(), Arb.string().suspend()) { msg, fallback ->
        effect<Int, String> {
          throw RuntimeException(msg())
        }.fold(
          { fallback() },
          ::identity,
          ::identity
        ) shouldBe fallback()
      }
    }

<<<<<<< HEAD
    "Can raise from thrown exceptions" {
=======
    "Can shift from thrown exceptions" {
>>>>>>> 37123c50
      checkAll(Arb.string().suspend(), Arb.string().suspend()) { msg, fallback ->
        effect {
          effect<Int, String> {
            throw RuntimeException(msg())
          }.fold(
            { raise(fallback()) },
            ::identity,
            { it.length }
          )
        }.runCont() shouldBe fallback()
      }
    }

    "Can throw from thrown exceptions" {
      checkAll(Arb.string().suspend(), Arb.string().suspend()) { msg, fallback ->
        shouldThrow<IllegalStateException> {
          effect<Int, String> {
            throw RuntimeException(msg())
          }.fold(
            { throw IllegalStateException(fallback()) },
            ::identity,
            { it.length }
          )
        }.message shouldBe fallback()
      }
    }

<<<<<<< HEAD
    "catch - happy path" {
      checkAll(Arb.string().suspend()) { str ->
        effect<Int, String> {
          str()
        }.recover<Int, Nothing, String> { fail("It should never catch a success value") }
          .runCont() shouldBe str()
      }
    }

    @Suppress("UNREACHABLE_CODE")
    "catch - error path and recover" {
      checkAll(Arb.int().suspend(), Arb.string().suspend()) { int, fallback ->
        effect<Int, String> {
          raise(int())
          fail("It should never reach this point")
        }.recover<Int, Nothing, String> { fallback() }
          .runCont() shouldBe fallback()
      }
    }

    @Suppress("UNREACHABLE_CODE")
    "catch - error path and re-raise" {
      checkAll(Arb.int().suspend(), Arb.string().suspend()) { int, fallback ->
        effect<Int, Unit> {
          raise(int())
          fail("It should never reach this point")
        }.recover { raise(fallback()) }
          .runCont() shouldBe fallback()
      }
    }

    @Suppress("UNREACHABLE_CODE")
    "catch - error path and throw" {
      checkAll(Arb.int().suspend(), Arb.string().suspend()) { int, msg ->
        shouldThrow<RuntimeException> {
          effect<Int, String> {
            raise(int())
            fail("It should never reach this point")
          }.recover<Int, Nothing, String> { throw RuntimeException(msg()) }
            .runCont()
        }.message.shouldNotBeNull() shouldBe msg()
      }
    }

    "attempt - happy path" {
      checkAll(Arb.string().suspend()) { str ->
        effect<Int, String> {
          str()
        }.catch { fail("It should never catch a success value") }
          .runCont() shouldBe str()
      }
    }

    "attempt - error path and recover" {
      checkAll(Arb.string().suspend(), Arb.string().suspend()) { msg, fallback ->
        effect<Int, String> {
          throw RuntimeException(msg())
        }.catch { fallback() }
          .runCont() shouldBe fallback()
      }
    }

    "attempt - error path and re-raise" {
      checkAll(Arb.string().suspend(), Arb.int().suspend()) { msg, fallback ->
        effect<Int, Unit> {
          throw RuntimeException(msg())
        }.catch { raise(fallback()) }
          .runCont() shouldBe fallback()
      }
    }

    "attempt - error path and throw" {
      checkAll(Arb.string().suspend(), Arb.string().suspend()) { msg, msg2 ->
        shouldThrow<RuntimeException> {
          effect<Int, String> {
            throw RuntimeException(msg())
          }.catch { throw RuntimeException(msg2()) }
            .runCont()
        }.message.shouldNotBeNull() shouldBe msg2()
      }
    }

    "accumulate, returns every error" {
      checkAll(Arb.list(Arb.int(), range = 2 .. 100)) { errors ->
        either<NonEmptyList<Int>, List<String>> {
          mapOrAccumulate(errors) { raise(it) }
        } shouldBe NonEmptyList.fromListUnsafe(errors).left()
      }
    }

    "accumulate, returns no error" {
      checkAll(Arb.list(Arb.string())) { elements ->
        either<NonEmptyList<Int>, List<String>> {
          mapOrAccumulate(elements) { it }
        } shouldBe elements.right()
=======
    "shift leaked results in ShiftLeakException" {
      shouldThrow<ShiftLeakedException> {
        effect {
          suspend { shift<Unit>("failure") }
        }.fold(::println) { f -> f() }
>>>>>>> 37123c50
      }
    }
  })

private data class Failure(val msg: String)

suspend fun currentContext(): CoroutineContext = kotlin.coroutines.coroutineContext

// Turn `A` into `suspend () -> A` which tests both the `immediate` and `COROUTINE_SUSPENDED` path.
private fun <A> Arb<A>.suspend(): Arb<suspend () -> A> =
  flatMap { a ->
    arbitrary(listOf(
      { a },
      suspend { a.suspend() }
    )) { suspend { a.suspend() } }
  }

internal suspend fun Throwable.suspend(): Nothing = suspendCoroutineUninterceptedOrReturn { cont ->
  suspend { throw this }
    .startCoroutine(Continuation(Dispatchers.Default) { cont.intercepted().resumeWith(it) })

  COROUTINE_SUSPENDED
}

internal suspend fun <A> A.suspend(): A = suspendCoroutineUninterceptedOrReturn { cont ->
  suspend { this }
    .startCoroutine(Continuation(Dispatchers.Default) { cont.intercepted().resumeWith(it) })

  COROUTINE_SUSPENDED
}<|MERGE_RESOLUTION|>--- conflicted
+++ resolved
@@ -199,45 +199,6 @@
       }
     }
 
-<<<<<<< HEAD
-=======
-    "low-level use-case: distinguish between concurrency error and shift exception" {
-      val effect = effect<String, Int> { shift("Shift") }
-      val e = RuntimeException("test")
-      Either.catch {
-        effect {
-          try {
-            effect.bind()
-          } catch (eagerShiftError: Eager) {
-            fail("Should never come here")
-          } catch (shiftError: Suspend) {
-            e.suspend()
-          } catch (otherError: Throwable) {
-            fail("Should never come here")
-          }
-        }.runCont()
-      } shouldBe Either.Left(e)
-    }
-
-    "low-level use-case: eager shift exception within effect computations doesn't change shift exception" {
-      val effect = eagerEffect<String, Int> { shift("Shift") }
-      val e = RuntimeException("test")
-      Either.catch {
-        effect {
-          try {
-            effect.bind()
-          } catch (eagerShiftError: Eager) {
-            fail("Should never come here")
-          } catch (shiftError: Suspend) {
-            e.suspend()
-          } catch (otherError: Throwable) {
-            fail("Should never come here")
-          }
-        }.runCont()
-      } shouldBe Either.Left(e)
-    }
-
->>>>>>> 37123c50
     "#2760 - dispatching in nested Effect blocks does not make the nested Continuation to hang" {
       checkAll(Arb.string()) { msg ->
         fun failure(): Effect<Failure, String> = effect {
@@ -303,11 +264,7 @@
       }
     }
 
-<<<<<<< HEAD
     "Can raise from thrown exceptions" {
-=======
-    "Can shift from thrown exceptions" {
->>>>>>> 37123c50
       checkAll(Arb.string().suspend(), Arb.string().suspend()) { msg, fallback ->
         effect {
           effect<Int, String> {
@@ -335,7 +292,6 @@
       }
     }
 
-<<<<<<< HEAD
     "catch - happy path" {
       checkAll(Arb.string().suspend()) { str ->
         effect<Int, String> {
@@ -431,13 +387,14 @@
         either<NonEmptyList<Int>, List<String>> {
           mapOrAccumulate(elements) { it }
         } shouldBe elements.right()
-=======
+      }
+    }
+
     "shift leaked results in ShiftLeakException" {
       shouldThrow<ShiftLeakedException> {
         effect {
-          suspend { shift<Unit>("failure") }
+          suspend { raise("failure") }
         }.fold(::println) { f -> f() }
->>>>>>> 37123c50
       }
     }
   })
