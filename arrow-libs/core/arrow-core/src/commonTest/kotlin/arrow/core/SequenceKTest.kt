--- conflicted
+++ resolved
@@ -248,19 +248,4 @@
       }
     }
 
-<<<<<<< HEAD
-=======
-    "separateValidated" {
-      checkAll(Arb.sequence(Arb.int())) { ints ->
-        val sequence = ints.map {
-          if (it % 2 == 0) it.invalid()
-          else it.valid()
-        }
-
-        val (invalids, valids) = sequence.separateValidated()
-
-        invalids.toList() to valids.toList() shouldBe ints.partition { it % 2 == 0 }
-      }
-    }
->>>>>>> 152469fd
 })