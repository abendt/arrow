package arrow.core

import arrow.typeclasses.Monoid
import arrow.typeclasses.Semigroup
import arrow.core.Either.Left
import arrow.core.Either.Right

typealias ValidatedNel<E, A> = Validated<Nel<E>, A>
typealias Valid<A> = Validated.Valid<A>
typealias Invalid<E> = Validated.Invalid<E>

/**
 *
 *
 * Imagine you are filling out a web form to sign up for an account. You input your username and
 * password, then submit. A response comes back saying your username can't have dashes in it,
 * so you make some changes, then resubmit. You can't have special characters either. Change, resubmit.
 * Password needs to have at least one capital letter. Change, resubmit. Password needs to have at least one number.
 *
 * Or perhaps you're reading from a configuration file. One could imagine the configuration library
 * you're using returns an `Either`. Your parsing may look something like:
 *
 * ```kotlin:ank
 * import arrow.core.Either
 * import arrow.core.Either.Left
 * import arrow.core.flatMap
 *
 * //sampleStart
 * data class ConnectionParams(val url: String, val port: Int)
 *
 * fun <A> config(key: String): Either<String, A> = Left(key)
 *
 * config<String>("url").flatMap { url ->
 *  config<Int>("port").map { ConnectionParams(url, it) }
 * }
 * //sampleEnd
 * ```
 *
 * You run your program and it says key "url" not found. Turns out the key was "endpoint." So
 * you change your code and re-run. Now it says the "port" key was not a well-formed integer.
 *
 * It would be nice to have all of these errors reported simultaneously. The username's inability to
 * have dashes can be validated separately from it not having special characters, as well as
 * from the password needing to have certain requirements. A misspelled (or missing) field in
 * a config can be validated separately from another field not being well-formed.
 *
 * # Enter `Validated`.
 *
 * ## Parallel Validation
 *
 * Our goal is to report any and all errors across independent bits of data. For instance, when
 * we ask for several pieces of configuration, each configuration field can be validated separately
 * from one another. How then do we ensure that the data we are working with is independent?
 * We ask for both of them up front.
 *
 * As our running example, we will look at config parsing. Our config will be represented by a
 * `Map<String, String>`. Parsing will be handled by a `Read` type class - we provide instances only
 * for `String` and `Int` for brevity.
 *
 * ```kotlin:ank
 * //sampleStart
 * abstract class Read<A> {
 *
 * abstract fun read(s: String): A?
 *
 *  companion object {
 *
 *   val stringRead: Read<String> =
 *    object: Read<String>() {
 *     override fun read(s: String): String? = s
 *    }
 *
 *   val intRead: Read<Int> =
 *    object: Read<Int>() {
 *     override fun read(s: String): Int? =
 *      if (s.matches(Regex("-?[0-9]+"))) s.toInt() else null
 *    }
 *  }
 * }
 * //sampleEnd
 * ```
 *
 * Then we enumerate our errors. When asking for a config value, one of two things can go wrong:
 * The field is missing, or it is not well-formed with regards to the expected type.
 *
 * ```kotlin:ank
 * sealed class ConfigError {
 *  data class MissingConfig(val field: String): ConfigError()
 *  data class ParseConfig(val field: String): ConfigError()
 * }
 * ```
 *
 * We need a data type that can represent either a successful value (a parsed configuration), or an error.
 * It would look like the following, which Arrow provides in `arrow.Validated`:
 *
 * ```kotlin
 * sealed class Validated<out E, out A> {
 *  data class Valid<out A>(val a: A) : Validated<Nothing, A>()
 *  data class Invalid<out E>(val e: E) : Validated<E, Nothing>()
 * }
 * ```
 *
 * Now we are ready to write our parser.
 *
 * ```kotlin:ank
 * import arrow.core.None
 * import arrow.core.Option
 * import arrow.core.Some
 * import arrow.core.Validated
 * import arrow.core.valid
 * import arrow.core.invalid
 *
 * //sampleStart
 * data class Config(val map: Map<String, String>) {
 *  fun <A> parse(read: Read<A>, key: String): Validated<ConfigError, A> {
 *   val v = map[key]
 *   return when (v) {
 *    null -> Validated.Invalid(ConfigError.MissingConfig(key))
 *    else ->
 *     when (val s = read.read(v)) {
 *      null -> ConfigError.ParseConfig(key).invalid()
 *      else -> s.valid()
 *     }
 *   }
 *  }
 * }
 * //sampleEnd
 * ```
 *
 * And, as you can see, the parser runs sequentially: it first tries to get the map value and then tries to read it.
 * It's then straightforward to translate this to an effect block. We use here the `either` block which includes syntax
 * to obtain `A` from values of `Validated<*, A>` through the [arrow.core.computations.EitherEffect.invoke]
 *
 * ```kotlin:ank
 * import arrow.core.Validated
 * import arrow.core.computations.either
 * import arrow.core.valid
 * import arrow.core.invalid
 *
 * //sampleStart
 * data class Config(val map: Map<String, String>) {
 *   suspend fun <A> parse(read: Read<A>, key: String) = either<ConfigError, A> {
 *     val value = Validated.fromNullable(map[key]) {
 *       ConfigError.MissingConfig(key)
 *     }.bind()
 *     val readVal = Validated.fromNullable(read.read(value)) {
 *       ConfigError.ParseConfig(key)
 *     }.bind()
 *     readVal
 *   }
 * }
 * //sampleEnd
 * ```
 *
 * Everything is in place to write the parallel validator. Remember that we can only do parallel
 * validation if each piece is independent. How do we ensure the data is independent? By
 * asking for all of it up front. Let's start with two pieces of data.
 *
 * ```kotlin:ank
 * import arrow.core.Validated
 * //sampleStart
 * fun <E, A, B, C> parallelValidate(v1: Validated<E, A>, v2: Validated<E, B>, f: (A, B) -> C): Validated<E, C> {
 *  return when {
 *   v1 is Validated.Valid && v2 is Validated.Valid -> Validated.Valid(f(v1.value, v2.value))
 *   v1 is Validated.Valid && v2 is Validated.Invalid -> v2
 *   v1 is Validated.Invalid && v2 is Validated.Valid -> v1
 *   v1 is Validated.Invalid && v2 is Validated.Invalid -> TODO()
 *   else -> TODO()
 *  }
 * }
 * //sampleEnd
 * ```
 *
 * We've run into a problem. In the case where both have errors, we want to report both. We
 * don't have a way to combine ConfigErrors. But, as clients, we can change our Validated
 * values where the error can be combined, say, a `List<ConfigError>`. We are going to use a
 * `NonEmptyList<ConfigError>`—the NonEmptyList statically guarantees we have at least one value,
 * which aligns with the fact that, if we have an Invalid, then we most certainly have at least one error.
 * This technique is so common there is a convenient method on `Validated` called `toValidatedNel`
 * that turns any `Validated<E, A>` value to a `Validated<NonEmptyList<E>, A>`. Additionally, the
 * type alias `ValidatedNel<E, A>` is provided.
 *
 * Time to validate:
 *
 * ```kotlin:ank
 * import arrow.core.NonEmptyList
 * import arrow.core.Validated
 * //sampleStart
 * fun <E, A, B, C> parallelValidate
 *   (v1: Validated<E, A>, v2: Validated<E, B>, f: (A, B) -> C): Validated<NonEmptyList<E>, C> =
 *  when {
 *   v1 is Validated.Valid && v2 is Validated.Valid -> Validated.Valid(f(v1.value, v2.value))
 *   v1 is Validated.Valid && v2 is Validated.Invalid -> v2.toValidatedNel()
 *   v1 is Validated.Invalid && v2 is Validated.Valid -> v1.toValidatedNel()
 *   v1 is Validated.Invalid && v2 is Validated.Invalid -> Validated.Invalid(NonEmptyList(v1.value, listOf(v2.value)))
 *   else -> throw IllegalStateException("Not possible value")
 *  }
 * //sampleEnd
 * ```
 *
 * ### Improving the validation
 *
 * Kotlin says that our match is not exhaustive and we have to add `else`. To solve this, we would need to nest our when,
 * but that would complicate the code. To achieve this, Arrow provides [zip].
 * This function combines [Validated]s by accumulating errors in a tuple, which we can then map.
 * The above function can be rewritten as follows:
 *
 * ```kotlin:ank:silent
 * import arrow.core.Validated
 * import arrow.core.validNel
<<<<<<< HEAD
 * import arrow.core.nonEmptyList
 * import arrow.typeclasses.Semigroup
 *
 * //sampleStart
 * val parallelValidate = Validated
 *   .mapN(Semigroup.nonEmptyList<ConfigError>(), 1.validNel(), 2.validNel())
=======
 * import arrow.core.zip
 * import arrow.typeclasses.Semigroup
 * import arrow.core.nonEmptyList
 *
 * //sampleStart
 * val parallelValidate =
 *    1.validNel().zip(Semigroup.nonEmptyList<ConfigError>(), 2.validNel())
>>>>>>> d2ee28a9
 *     { a, b -> /* combine the result */ }
 * //sampleEnd
 * ```
 *
 * Note that there are multiple `zip` functions with more arities, so we could easily add more parameters without worrying about
 * the function blowing up in complexity.
 *
 * When working with `NonEmptyList` in the `Invalid` side, there is no need to supply `Semigroup` as shown in the example above.
 *
 * ```kotlin:ank:silent
 * import arrow.core.Validated
 * import arrow.core.validNel
 * import arrow.core.zip
 *
 * //sampleStart
 * val parallelValidate =
 *   1.validNel().zip(2.validNel())
 *     { a, b -> /* combine the result */ }
 * //sampleEnd
 * ```
 *
 * ---
 *
 * Coming back to our example, when no errors are present in the configuration, we get a `ConnectionParams` wrapped in a `Valid` instance.
 *
 * ```kotlin:ank:playground
 * import arrow.core.Validated
 * import arrow.core.computations.either
 * import arrow.core.valid
 * import arrow.core.invalid
 * import arrow.core.NonEmptyList
 * import arrow.core.nonEmptyList
 * import arrow.typeclasses.Semigroup
 *
 * data class ConnectionParams(val url: String, val port: Int)
 *
 * abstract class Read<A> {
 *  abstract fun read(s: String): A?
 *
 *  companion object {
 *
 *   val stringRead: Read<String> =
 *    object : Read<String>() {
 *     override fun read(s: String): String? = s
 *    }
 *
 *   val intRead: Read<Int> =
 *    object : Read<Int>() {
 *     override fun read(s: String): Int? =
 *      if (s.matches(Regex("-?[0-9]+"))) s.toInt() else null
 *    }
 *  }
 * }
 *
 * sealed class ConfigError {
 *  data class MissingConfig(val field: String) : ConfigError()
 *  data class ParseConfig(val field: String) : ConfigError()
 * }
 *
 * data class Config(val map: Map<String, String>) {
 *   suspend fun <A> parse(read: Read<A>, key: String) = either<ConfigError, A> {
 *     val value = Validated.fromNullable(map[key]) {
 *       ConfigError.MissingConfig(key)
 *     }.bind()
 *     val readVal = Validated.fromNullable(read.read(value)) {
 *       ConfigError.ParseConfig(key)
 *     }.bind()
 *     readVal
 *   }.toValidatedNel()
 * }
 *
 *
 * suspend fun main() {
 * //sampleStart
 *  val config = Config(mapOf("url" to "127.0.0.1", "port" to "1337"))
 *
<<<<<<< HEAD
 *  val valid = Validated.mapN(
 *    Semigroup.nonEmptyList<ConfigError>(),
 *    config.parse(Read.stringRead, "url"),
=======
 *  val valid = config.parse(Read.stringRead, "url").zip(
 *    NonEmptyList.semigroup<ConfigError>(),
>>>>>>> d2ee28a9
 *    config.parse(Read.intRead, "port")
 *  ) { url, port -> ConnectionParams(url, port) }
 * //sampleEnd
 *  println("valid = $valid")
 * }
 * ```
 *
 * But what happens when we have one or more errors? They are accumulated in a `NonEmptyList` wrapped in
 * an `Invalid` instance.
 *
 * ```kotlin:ank:playground
 * import arrow.core.Validated
 * import arrow.core.computations.either
 * import arrow.core.valid
 * import arrow.core.invalid
 * import arrow.core.NonEmptyList
 * import arrow.core.nonEmptyList
 * import arrow.typeclasses.Semigroup
 *
 * data class ConnectionParams(val url: String, val port: Int)
 *
 * abstract class Read<A> {
 *  abstract fun read(s: String): A?
 *
 *  companion object {
 *
 *   val stringRead: Read<String> =
 *    object : Read<String>() {
 *     override fun read(s: String): String? = s
 *    }
 *
 *   val intRead: Read<Int> =
 *    object : Read<Int>() {
 *     override fun read(s: String): Int? =
 *      if (s.matches(Regex("-?[0-9]+"))) s.toInt() else null
 *    }
 *  }
 * }
 *
 * sealed class ConfigError {
 *  data class MissingConfig(val field: String) : ConfigError()
 *  data class ParseConfig(val field: String) : ConfigError()
 * }
 *
 * data class Config(val map: Map<String, String>) {
 *   suspend fun <A> parse(read: Read<A>, key: String) = either<ConfigError, A> {
 *     val value = Validated.fromNullable(map[key]) {
 *       ConfigError.MissingConfig(key)
 *     }.bind()
 *     val readVal = Validated.fromNullable(read.read(value)) {
 *       ConfigError.ParseConfig(key)
 *     }.bind()
 *     readVal
 *   }.toValidatedNel()
 * }
 *
 * suspend fun main() {
 * //sampleStart
 * val config = Config(mapOf("wrong field" to "127.0.0.1", "port" to "not a number"))
 *
<<<<<<< HEAD
 * val valid = Validated.mapN(
 *  Semigroup.nonEmptyList<ConfigError>(),
 *  config.parse(Read.stringRead, "url"),
=======
 * val valid = config.parse(Read.stringRead, "url").zip(
 *  NonEmptyList.semigroup<ConfigError>(),
>>>>>>> d2ee28a9
 *  config.parse(Read.intRead, "port")
 * ) { url, port -> ConnectionParams(url, port) }
 * //sampleEnd
 *  println("valid = $valid")
 * }
 * ```
 *
 * ## Sequential Validation
 *
 * If you do want error accumulation, but occasionally run into places where sequential validation is needed,
 * then Validated provides a `withEither` method to allow you to temporarily turn a Validated
 * instance into an Either instance and apply it to a function.
 *
 * ```kotlin:ank:playground
 * import arrow.core.Either
 * import arrow.core.flatMap
 * import arrow.core.left
 * import arrow.core.right
 * import arrow.core.Validated
 * import arrow.core.computations.either
 * import arrow.core.valid
 * import arrow.core.invalid
 *
 * abstract class Read<A> {
 *  abstract fun read(s: String): A?
 *
 *  companion object {
 *
 *   val stringRead: Read<String> =
 *    object : Read<String>() {
 *     override fun read(s: String): String? = s
 *    }
 *
 *   val intRead: Read<Int> =
 *    object : Read<Int>() {
 *     override fun read(s: String): Int? =
 *      if (s.matches(Regex("-?[0-9]+"))) s.toInt() else null
 *    }
 *  }
 * }
 *
 * data class Config(val map: Map<String, String>) {
 *   suspend fun <A> parse(read: Read<A>, key: String) = either<ConfigError, A> {
 *     val value = Validated.fromNullable(map[key]) {
 *       ConfigError.MissingConfig(key)
 *     }.bind()
 *     val readVal = Validated.fromNullable(read.read(value)) {
 *       ConfigError.ParseConfig(key)
 *     }.bind()
 *     readVal
 *   }.toValidatedNel()
 * }
 *
 * sealed class ConfigError {
 *  data class MissingConfig(val field: String) : ConfigError()
 *  data class ParseConfig(val field: String) : ConfigError()
 * }
 *
 * //sampleStart
 * fun positive(field: String, i: Int): Either<ConfigError, Int> =
 *  if (i >= 0) i.right()
 *  else ConfigError.ParseConfig(field).left()
 *
 * val config = Config(mapOf("house_number" to "-42"))
 *
 * suspend fun main() {
 *   val houseNumber = config.parse(Read.intRead, "house_number").withEither { either ->
 *     either.flatMap { positive("house_number", it) }
 *   }
 * //sampleEnd
 *  println(houseNumber)
 * }
 *
 * ```
 */
sealed class Validated<out E, out A> {

  companion object {

    fun <E, A> invalidNel(e: E): ValidatedNel<E, A> = Invalid(NonEmptyList(e, listOf()))

    fun <E, A> validNel(a: A): ValidatedNel<E, A> = Valid(a)

    /**
     * Converts an `Either<E, A>` to a `Validated<E, A>`.
     */
    fun <E, A> fromEither(e: Either<E, A>): Validated<E, A> = e.fold({ Invalid(it) }, { Valid(it) })

    /**
     * Converts an `Option<A>` to a `Validated<E, A>`, where the provided `ifNone` output value is returned as [Invalid]
     * when the specified `Option` is `None`.
     */
    inline fun <E, A> fromOption(o: Option<A>, ifNone: () -> E): Validated<E, A> =
      o.fold(
        { Invalid(ifNone()) },
        { Valid(it) }
      )

    /**
     * Converts a nullable `A?` to a `Validated<E, A>`, where the provided `ifNull` output value is returned as [Invalid]
     * when the specified value is null.
     */
    inline fun <E, A> fromNullable(value: A?, ifNull: () -> E): Validated<E, A> =
      value?.let(::Valid) ?: Invalid(ifNull())

    inline fun <A> catch(f: () -> A): Validated<Throwable, A> =
      try {
        f().valid()
      } catch (e: Throwable) {
        e.nonFatalOrThrow().invalid()
      }

    inline fun <E, A> catch(recover: (Throwable) -> E, f: () -> A): Validated<E, A> =
      catch(f).mapLeft(recover)

    inline fun <A> catchNel(f: () -> A): ValidatedNel<Throwable, A> =
      try {
        f().validNel()
      } catch (e: Throwable) {
        e.nonFatalOrThrow().invalidNel()
      }

    /**
     * Lifts a function `A -> B` to the [Validated] structure.
     *
     * `A -> B -> Validated<E, A> -> Validated<E, B>`
     *
     * ```kotlin:ank:playground:extension
     * import arrow.core.*
     *
     * fun main(args: Array<String>) {
     *   val result =
     *   //sampleStart
     *   Validated.lift { s: CharSequence -> "$s World" }("Hello".valid())
     *   //sampleEnd
     *   println(result)
     * }
     * ```
     */
    inline fun <E, A, B> lift(crossinline f: (A) -> B): (Validated<E, A>) -> Validated<E, B> =
      { fa -> fa.map(f) }

    /**
     * Lifts two functions to the Bifunctor type.
     *
     * ```kotlin:ank
     * import arrow.core.*
     *
     * fun main(args: Array<String>) {
     *   //sampleStart
     *   val f = Validated.lift(String::toUpperCase, Int::inc)
     *   val res1 = f("test".invalid())
     *   val res2 = f(1.valid())
     *   //sampleEnd
     *   println("res1: $res1")
     *   println("res2: $res2")
     * }
     * ```
     */
    inline fun <A, B, C, D> lift(crossinline fl: (A) -> C, crossinline fr: (B) -> D): (Validated<A, B>) -> Validated<C, D> =
      { fa -> fa.bimap(fl, fr) }

    val s = 1.inc()

    @PublishedApi
    internal val unit: Validated<Nothing, Unit> =
      Validated.Valid(Unit)
<<<<<<< HEAD

    inline fun <E, A, B, Z> mapN(
      SE: Semigroup<E>,
      a: Validated<E, A>,
      b: Validated<E, B>,
      f: (A, B) -> Z
    ): Validated<E, Z> =
      mapN(SE, a, b, unit, unit, unit, unit, unit, unit, unit, unit) { a, b, _, _, _, _, _, _, _, _ ->
        f(a, b)
      }

    inline fun <E, A, B, C, Z> mapN(
      SE: Semigroup<E>,
      a: Validated<E, A>,
      b: Validated<E, B>,
      c: Validated<E, C>,
      f: (A, B, C) -> Z
    ): Validated<E, Z> =
      mapN(SE, a, b, c, unit, unit, unit, unit, unit, unit, unit) { a, b, c, _, _, _, _, _, _, _ ->
        f(a, b, c)
      }

    inline fun <E, A, B, C, D, Z> mapN(
      SE: Semigroup<E>,
      a: Validated<E, A>,
      b: Validated<E, B>,
      c: Validated<E, C>,
      d: Validated<E, D>,
      f: (A, B, C, D) -> Z
    ): Validated<E, Z> =
      mapN(SE, a, b, c, d, unit, unit, unit, unit, unit, unit) { a, b, c, d, _, _, _, _, _, _ ->
        f(a, b, c, d)
      }

    inline fun <E, A, B, C, D, EE, Z> mapN(
      SE: Semigroup<E>,
      a: Validated<E, A>,
      b: Validated<E, B>,
      c: Validated<E, C>,
      d: Validated<E, D>,
      e: Validated<E, EE>,
      f: (A, B, C, D, EE) -> Z
    ): Validated<E, Z> =
      mapN(SE, a, b, c, d, e, unit, unit, unit, unit, unit) { a, b, c, d, e, _, _, _, _, _ ->
        f(a, b, c, d, e)
      }

    inline fun <E, A, B, C, D, EE, FF, Z> mapN(
      SE: Semigroup<E>,
      a: Validated<E, A>,
      b: Validated<E, B>,
      c: Validated<E, C>,
      d: Validated<E, D>,
      e: Validated<E, EE>,
      ff: Validated<E, FF>,
      f: (A, B, C, D, EE, FF) -> Z
    ): Validated<E, Z> =
      mapN(SE, a, b, c, d, e, ff, unit, unit, unit, unit) { a, b, c, d, e, ff, _, _, _, _ ->
        f(a, b, c, d, e, ff)
      }

    inline fun <E, A, B, C, D, EE, F, G, Z> mapN(
      SE: Semigroup<E>,
      a: Validated<E, A>,
      b: Validated<E, B>,
      c: Validated<E, C>,
      d: Validated<E, D>,
      e: Validated<E, EE>,
      ff: Validated<E, F>,
      g: Validated<E, G>,
      f: (A, B, C, D, EE, F, G) -> Z
    ): Validated<E, Z> =
      mapN(SE, a, b, c, d, e, ff, g, unit, unit, unit) { a, b, c, d, e, ff, g, _, _, _ ->
        f(a, b, c, d, e, ff, g)
      }

    inline fun <E, A, B, C, D, EE, F, G, H, Z> mapN(
      SE: Semigroup<E>,
      a: Validated<E, A>,
      b: Validated<E, B>,
      c: Validated<E, C>,
      d: Validated<E, D>,
      e: Validated<E, EE>,
      ff: Validated<E, F>,
      g: Validated<E, G>,
      h: Validated<E, H>,
      f: (A, B, C, D, EE, F, G, H) -> Z
    ): Validated<E, Z> =
      mapN(SE, a, b, c, d, e, ff, g, h, unit, unit) { a, b, c, d, e, ff, g, h, _, _ ->
        f(a, b, c, d, e, ff, g, h)
      }

    inline fun <E, A, B, C, D, EE, F, G, H, I, Z> mapN(
      SE: Semigroup<E>,
      a: Validated<E, A>,
      b: Validated<E, B>,
      c: Validated<E, C>,
      d: Validated<E, D>,
      e: Validated<E, EE>,
      ff: Validated<E, F>,
      g: Validated<E, G>,
      h: Validated<E, H>,
      i: Validated<E, I>,
      f: (A, B, C, D, EE, F, G, H, I) -> Z
    ): Validated<E, Z> =
      mapN(SE, a, b, c, d, e, ff, g, h, i, unit) { a, b, c, d, e, ff, g, h, i, _ ->
        f(a, b, c, d, e, ff, g, h, i)
      }

    inline fun <E, A, B, C, D, EE, F, G, H, I, J, Z> mapN(
      SE: Semigroup<E>,
      a: Validated<E, A>,
      b: Validated<E, B>,
      c: Validated<E, C>,
      d: Validated<E, D>,
      e: Validated<E, EE>,
      ff: Validated<E, F>,
      g: Validated<E, G>,
      h: Validated<E, H>,
      i: Validated<E, I>,
      j: Validated<E, J>,
      f: (A, B, C, D, EE, F, G, H, I, J) -> Z
    ): Validated<E, Z> =
      if (a is Valid && b is Valid && c is Valid && d is Valid && e is Valid && ff is Valid && g is Valid && h is Valid && i is Valid && j is Valid) {
        Valid(f(a.value, b.value, c.value, d.value, e.value, ff.value, g.value, h.value, i.value, j.value))
      } else SE.run {
        var accumulatedError: E? = null
        accumulatedError = if (a is Invalid) a.value.maybeCombine(accumulatedError) else accumulatedError
        accumulatedError = if (b is Invalid) accumulatedError?.let { it.combine(b.value) } ?: b.value else accumulatedError
        accumulatedError = if (c is Invalid) accumulatedError?.let { it.combine(c.value) } ?: c.value else accumulatedError
        accumulatedError = if (d is Invalid) accumulatedError?.let { it.combine(d.value) } ?: d.value else accumulatedError
        accumulatedError = if (e is Invalid) accumulatedError?.let { it.combine(e.value) } ?: e.value else accumulatedError
        accumulatedError = if (ff is Invalid) accumulatedError?.let { it.combine(ff.value) } ?: ff.value else accumulatedError
        accumulatedError = if (g is Invalid) accumulatedError?.let { it.combine(g.value) } ?: g.value else accumulatedError
        accumulatedError = if (h is Invalid) accumulatedError?.let { it.combine(h.value) } ?: h.value else accumulatedError
        accumulatedError = if (i is Invalid) accumulatedError?.let { it.combine(i.value) } ?: i.value else accumulatedError
        accumulatedError = if (j is Invalid) accumulatedError?.let { it.combine(j.value) } ?: j.value else accumulatedError
        Invalid(accumulatedError!!)
      }
=======
>>>>>>> d2ee28a9
  }

  /**
   * Discards the [A] value inside [Validated] signaling this container may be pointing to a noop
   * or an effect whose return value is deliberately ignored. The singleton value [Unit] serves as signal.
   *
   * ```kotlin:ank:playground
   * import arrow.core.*
   *
   * fun main(args: Array<String>) {
   *   val result =
   *   //sampleStart
   *   "Hello World".valid().void()
   *   //sampleEnd
   *   println(result)
   * }
   * ```
   */
  fun void(): Validated<E, Unit> =
    map { Unit }

  /**
   * Applies [f] to an [A] inside [Validated] and returns the [Validated] structure with a pair of the [A] value and the
   * computed [B] value as result of applying [f]
   *
   *
   * ```kotlin:ank
   * import arrow.core.*
   *
   * fun main(args: Array<String>) {
   *   val result =
   *   //sampleStart
   *   "Hello".valid().fproduct { "$it World" }
   *   //sampleEnd
   *   println(result)
   * }
   * ```
   */
  inline fun <B> fproduct(f: (A) -> B): Validated<E, Pair<A, B>> =
    map { a -> a to f(a) }

  /**
   * Replaces [A] inside [Validated] with [B] resulting in a Kind<F, B>
   *
   * ```kotlin:ank
   * import arrow.core.*
   *
   * fun main(args: Array<String>) {
   *   val result =
   *   //sampleStart
   *   "Hello World".valid().mapConst("...")
   *   //sampleEnd
   *   println(result)
   * }
   * ```
   */
  fun <B> mapConst(b: B): Validated<E, B> =
    map { b }

  /**
   * Pairs [B] with [A] returning a Validated<E, Pair<B, A>>
   *
   * ```kotlin:ank
   * import arrow.core.*
   *
   * fun main(args: Array<String>) {
   *   val result =
   *   //sampleStart
   *   "Hello".valid().tupleLeft("World")
   *   //sampleEnd
   *   println(result)
   * }
   * ```
   */
  fun <B> tupleLeft(b: B): Validated<E, Pair<B, A>> =
    map { a -> b to a }

  /**
   * Pairs [A] with [B] returning a Validated<E, Pair<A, B>>
   *
   * ```kotlin:ank:playground:extension
   * import arrow.core.*
   *
   * fun main(args: Array<String>) {
   *   val result =
   *   //sampleStart
   *   "Hello".valid().tupleRight("World")
   *   //sampleEnd
   *   println(result)
   * }
   * ```
   */
  fun <B> tupleRight(b: B): Validated<E, Pair<A, B>> =
    map { a -> a to b }

  inline fun <B> traverse(fa: (A) -> Iterable<B>): List<Validated<E, B>> =
    fold({ emptyList() }, { a -> fa(a).map { Valid(it) } })

  inline fun <B> traverse_(fa: (A) -> Iterable<B>): List<Unit> =
    fold({ emptyList() }, { fa(it).void() })

  inline fun <EE, B> traverseEither(fa: (A) -> Either<EE, B>): Either<EE, Validated<E, B>> =
    when (this) {
      is Valid -> fa(this.value).map { Valid(it) }
      is Invalid -> this.right()
    }

  inline fun <EE, B> traverseEither_(fa: (A) -> Either<EE, B>): Either<EE, Unit> =
    fold({ Either.unit }, { fa(it).void() })

  inline fun <B> bifoldLeft(
    c: B,
    fe: (B, E) -> B,
    fa: (B, A) -> B
  ): B =
    fold({ fe(c, it) }, { fa(c, it) })

  inline fun <B> bifoldRight(
    c: Eval<B>,
    fe: (E, Eval<B>) -> Eval<B>,
    fa: (A, Eval<B>) -> Eval<B>
  ): Eval<B> =
    fold({ fe(it, c) }, { fa(it, c) })

  inline fun <B> bifoldMap(MN: Monoid<B>, g: (E) -> B, f: (A) -> B) = MN.run {
    bifoldLeft(MN.empty(), { c, b -> c.combine(g(b)) }) { c, a -> c.combine(f(a)) }
  }

  inline fun <EE, B> bitraverse(fe: (E) -> Iterable<EE>, fa: (A) -> Iterable<B>): List<Validated<EE, B>> =
    fold({ fe(it).map { Invalid(it) } }, { fa(it).map { Valid(it) } })

  inline fun <EE, B, C> bitraverseEither(
    fe: (E) -> Either<EE, B>,
    fa: (A) -> Either<EE, C>
  ): Either<EE, Validated<B, C>> =
    fold({ fe(it).map { Invalid(it) } }, { fa(it).map { Valid(it) } })

  inline fun <B> foldMap(MB: Monoid<B>, f: (A) -> B): B =
    fold({ MB.empty() }, f)

  override fun toString(): String = fold(
    { "Validated.Invalid($it)" },
    { "Validated.Valid($it)" }
  )

  data class Valid<out A>(val value: A) : Validated<Nothing, A>() {
    override fun toString(): String = "Validated.Valid($value)"
  }

  data class Invalid<out E>(val value: E) : Validated<E, Nothing>() {
    override fun toString(): String = "Validated.Invalid($value)"
  }

  inline fun <B> fold(fe: (E) -> B, fa: (A) -> B): B =
    when (this) {
      is Valid -> fa(value)
      is Invalid -> (fe(value))
    }

  val isValid =
    fold({ false }, { true })
  val isInvalid =
    fold({ true }, { false })

  /**
   * Is this Valid and matching the given predicate
   */
  inline fun exist(predicate: (A) -> Boolean): Boolean =
    fold({ false }, predicate)

  inline fun findOrNull(predicate: (A) -> Boolean): A? =
    when (this) {
      is Valid -> if (predicate(this.value)) this.value else null
      is Invalid -> null
    }

  inline fun all(predicate: (A) -> Boolean): Boolean =
    fold({ true }, predicate)

  fun isEmpty(): Boolean = isInvalid

  fun isNotEmpty(): Boolean = isValid

  /**
   * Converts the value to an Either<E, A>
   */
  fun toEither(): Either<E, A> =
    fold(::Left, ::Right)

  /**
   * Returns Valid values wrapped in Some, and None for Invalid values
   */
  fun toOption(): Option<A> =
    fold({ None }, ::Some)

  /**
   * Convert this value to a single element List if it is Valid,
   * otherwise return an empty List
   */
  fun toList(): List<A> =
    fold({ listOf() }, ::listOf)

  /** Lift the Invalid value into a NonEmptyList. */
  fun toValidatedNel(): ValidatedNel<E, A> =
    fold({ invalidNel(it) }, ::Valid)

  /**
   * Convert to an Either, apply a function, convert back. This is handy
   * when you want to use the Monadic properties of the Either type.
   */
  inline fun <EE, B> withEither(f: (Either<E, A>) -> Either<EE, B>): Validated<EE, B> =
    fromEither(f(toEither()))

  /**
   * From [arrow.typeclasses.Bifunctor], maps both types of this Validated.
   *
   * Apply a function to an Invalid or Valid value, returning a new Invalid or Valid value respectively.
   */
  inline fun <EE, B> bimap(fe: (E) -> EE, fa: (A) -> B): Validated<EE, B> =
    fold({ Invalid(fe(it)) }, { Valid(fa(it)) })

  /**
   * Apply a function to a Valid value, returning a new Valid value
   */
  inline fun <B> map(f: (A) -> B): Validated<E, B> =
    bimap(::identity, f)

  /**
   * Apply a function to an Invalid value, returning a new Invalid value.
   * Or, if the original valid was Valid, return it.
   */
  inline fun <EE> mapLeft(f: (E) -> EE): Validated<EE, A> =
    bimap(f, ::identity)

  /**
   * apply the given function to the value with the given B when
   * valid, otherwise return the given B
   */
  inline fun <B> foldLeft(b: B, f: (B, A) -> B): B =
    fold({ b }, { f(b, it) })

  fun <B> foldRight(lb: Eval<B>, f: (A, Eval<B>) -> Eval<B>): Eval<B> =
    when (this) {
      is Valid -> Eval.defer { f(this.value, lb) }
      is Invalid -> lb
    }

  fun swap(): Validated<A, E> =
    fold(::Valid, ::Invalid)
}

fun <E, A, B> Validated<E, A>.zip(SE: Semigroup<E>, fb: Validated<E, B>): Validated<E, Pair<A, B>> =
  zip(SE, fb, ::Pair)

inline fun <E, A, B, Z> Validated<E, A>.zip(
  SE: Semigroup<E>,
  b: Validated<E, B>,
  f: (A, B) -> Z
): Validated<E, Z> =
  zip(SE, b, Validated.unit, Validated.unit, Validated.unit, Validated.unit, Validated.unit, Validated.unit, Validated.unit, Validated.unit) { a, b, _, _, _, _, _, _, _, _ ->
    f(a, b)
  }

inline fun <E, A, B, C, Z> Validated<E, A>.zip(
  SE: Semigroup<E>,
  b: Validated<E, B>,
  c: Validated<E, C>,
  f: (A, B, C) -> Z
): Validated<E, Z> =
  zip(SE, b, c, Validated.unit, Validated.unit, Validated.unit, Validated.unit, Validated.unit, Validated.unit, Validated.unit) { a, b, c, _, _, _, _, _, _, _ ->
    f(a, b, c)
  }

inline fun <E, A, B, C, D, Z> Validated<E, A>.zip(
  SE: Semigroup<E>,
  b: Validated<E, B>,
  c: Validated<E, C>,
  d: Validated<E, D>,
  f: (A, B, C, D) -> Z
): Validated<E, Z> =
  zip(SE, b, c, d, Validated.unit, Validated.unit, Validated.unit, Validated.unit, Validated.unit, Validated.unit) { a, b, c, d, _, _, _, _, _, _ ->
    f(a, b, c, d)
  }

inline fun <E, A, B, C, D, EE, Z> Validated<E, A>.zip(
  SE: Semigroup<E>,
  b: Validated<E, B>,
  c: Validated<E, C>,
  d: Validated<E, D>,
  e: Validated<E, EE>,
  f: (A, B, C, D, EE) -> Z
): Validated<E, Z> =
  zip(SE, b, c, d, e, Validated.unit, Validated.unit, Validated.unit, Validated.unit, Validated.unit) { a, b, c, d, e, _, _, _, _, _ ->
    f(a, b, c, d, e)
  }

inline fun <E, A, B, C, D, EE, FF, Z> Validated<E, A>.zip(
  SE: Semigroup<E>,
  b: Validated<E, B>,
  c: Validated<E, C>,
  d: Validated<E, D>,
  e: Validated<E, EE>,
  ff: Validated<E, FF>,
  f: (A, B, C, D, EE, FF) -> Z
): Validated<E, Z> =
  zip(SE, b, c, d, e, ff, Validated.unit, Validated.unit, Validated.unit, Validated.unit) { a, b, c, d, e, ff, _, _, _, _ ->
    f(a, b, c, d, e, ff)
  }

inline fun <E, A, B, C, D, EE, F, G, Z> Validated<E, A>.zip(
  SE: Semigroup<E>,
  b: Validated<E, B>,
  c: Validated<E, C>,
  d: Validated<E, D>,
  e: Validated<E, EE>,
  ff: Validated<E, F>,
  g: Validated<E, G>,
  f: (A, B, C, D, EE, F, G) -> Z
): Validated<E, Z> =
  zip(SE, b, c, d, e, ff, g, Validated.unit, Validated.unit, Validated.unit) { a, b, c, d, e, ff, g, _, _, _ ->
    f(a, b, c, d, e, ff, g)
  }

inline fun <E, A, B, C, D, EE, F, G, H, Z> Validated<E, A>.zip(
  SE: Semigroup<E>,
  b: Validated<E, B>,
  c: Validated<E, C>,
  d: Validated<E, D>,
  e: Validated<E, EE>,
  ff: Validated<E, F>,
  g: Validated<E, G>,
  h: Validated<E, H>,
  f: (A, B, C, D, EE, F, G, H) -> Z
): Validated<E, Z> =
  zip(SE, b, c, d, e, ff, g, h, Validated.unit, Validated.unit) { a, b, c, d, e, ff, g, h, _, _ ->
    f(a, b, c, d, e, ff, g, h)
  }

inline fun <E, A, B, C, D, EE, F, G, H, I, Z> Validated<E, A>.zip(
  SE: Semigroup<E>,
  b: Validated<E, B>,
  c: Validated<E, C>,
  d: Validated<E, D>,
  e: Validated<E, EE>,
  ff: Validated<E, F>,
  g: Validated<E, G>,
  h: Validated<E, H>,
  i: Validated<E, I>,
  f: (A, B, C, D, EE, F, G, H, I) -> Z
): Validated<E, Z> =
  zip(SE, b, c, d, e, ff, g, h, i, Validated.unit) { a, b, c, d, e, ff, g, h, i, _ ->
    f(a, b, c, d, e, ff, g, h, i)
  }

inline fun <E, A, B, C, D, EE, F, G, H, I, J, Z> Validated<E, A>.zip(
  SE: Semigroup<E>,
  b: Validated<E, B>,
  c: Validated<E, C>,
  d: Validated<E, D>,
  e: Validated<E, EE>,
  ff: Validated<E, F>,
  g: Validated<E, G>,
  h: Validated<E, H>,
  i: Validated<E, I>,
  j: Validated<E, J>,
  f: (A, B, C, D, EE, F, G, H, I, J) -> Z
): Validated<E, Z> =
  if (this is Validated.Valid && b is Validated.Valid && c is Validated.Valid && d is Validated.Valid && e is Validated.Valid && ff is Validated.Valid && g is Validated.Valid && h is Validated.Valid && i is Validated.Valid && j is Validated.Valid) {
    Validated.Valid(f(this.a, b.a, c.a, d.a, e.a, ff.a, g.a, h.a, i.a, j.a))
  } else SE.run {
    var accumulatedError: E? = null
    accumulatedError = if (this@zip is Validated.Invalid) this@zip.e.maybeCombine(accumulatedError) else accumulatedError
    accumulatedError = if (b is Validated.Invalid) accumulatedError?.let { it.combine(b.e) } ?: b.e else accumulatedError
    accumulatedError = if (c is Validated.Invalid) accumulatedError?.let { it.combine(c.e) } ?: c.e else accumulatedError
    accumulatedError = if (d is Validated.Invalid) accumulatedError?.let { it.combine(d.e) } ?: d.e else accumulatedError
    accumulatedError = if (e is Validated.Invalid) accumulatedError?.let { it.combine(e.e) } ?: e.e else accumulatedError
    accumulatedError = if (ff is Validated.Invalid) accumulatedError?.let { it.combine(ff.e) } ?: ff.e else accumulatedError
    accumulatedError = if (g is Validated.Invalid) accumulatedError?.let { it.combine(g.e) } ?: g.e else accumulatedError
    accumulatedError = if (h is Validated.Invalid) accumulatedError?.let { it.combine(h.e) } ?: h.e else accumulatedError
    accumulatedError = if (i is Validated.Invalid) accumulatedError?.let { it.combine(i.e) } ?: i.e else accumulatedError
    accumulatedError = if (j is Validated.Invalid) accumulatedError?.let { it.combine(j.e) } ?: j.e else accumulatedError
    Validated.Invalid(accumulatedError!!)
  }

inline fun <E, A, B, Z> ValidatedNel<E, A>.zip(
  b: ValidatedNel<E, B>,
  f: (A, B) -> Z
): ValidatedNel<E, Z> =
  zip(Semigroup.nonEmptyList(), b, f)

inline fun <E, A, B, C, Z> ValidatedNel<E, A>.zip(
  b: ValidatedNel<E, B>,
  c: ValidatedNel<E, C>,
  f: (A, B, C) -> Z
): ValidatedNel<E, Z> =
  zip(Semigroup.nonEmptyList(), b, c, f)

inline fun <E, A, B, C, D, Z> ValidatedNel<E, A>.zip(
  b: ValidatedNel<E, B>,
  c: ValidatedNel<E, C>,
  d: ValidatedNel<E, D>,
  f: (A, B, C, D) -> Z
): ValidatedNel<E, Z> =
  zip(Semigroup.nonEmptyList(), b, c, d, f)

inline fun <E, A, B, C, D, EE, Z> ValidatedNel<E, A>.zip(
  b: ValidatedNel<E, B>,
  c: ValidatedNel<E, C>,
  d: ValidatedNel<E, D>,
  e: ValidatedNel<E, EE>,
  f: (A, B, C, D, EE) -> Z
): ValidatedNel<E, Z> =
  zip(Semigroup.nonEmptyList(), b, c, d, e, f)

inline fun <E, A, B, C, D, EE, FF, Z> ValidatedNel<E, A>.zip(
  b: ValidatedNel<E, B>,
  c: ValidatedNel<E, C>,
  d: ValidatedNel<E, D>,
  e: ValidatedNel<E, EE>,
  ff: ValidatedNel<E, FF>,
  f: (A, B, C, D, EE, FF) -> Z
): ValidatedNel<E, Z> =
  zip(Semigroup.nonEmptyList(), b, c, d, e, ff, f)

inline fun <E, A, B, C, D, EE, F, G, Z> ValidatedNel<E, A>.zip(
  b: ValidatedNel<E, B>,
  c: ValidatedNel<E, C>,
  d: ValidatedNel<E, D>,
  e: ValidatedNel<E, EE>,
  ff: ValidatedNel<E, F>,
  g: ValidatedNel<E, G>,
  f: (A, B, C, D, EE, F, G) -> Z
): ValidatedNel<E, Z> =
  zip(Semigroup.nonEmptyList(), b, c, d, e, ff, g, f)

inline fun <E, A, B, C, D, EE, F, G, H, Z> ValidatedNel<E, A>.zip(
  b: ValidatedNel<E, B>,
  c: ValidatedNel<E, C>,
  d: ValidatedNel<E, D>,
  e: ValidatedNel<E, EE>,
  ff: ValidatedNel<E, F>,
  g: ValidatedNel<E, G>,
  h: ValidatedNel<E, H>,
  f: (A, B, C, D, EE, F, G, H) -> Z
): ValidatedNel<E, Z> =
  zip(Semigroup.nonEmptyList(), b, c, d, e, ff, g, h, f)

inline fun <E, A, B, C, D, EE, F, G, H, I, Z> ValidatedNel<E, A>.zip(
  b: ValidatedNel<E, B>,
  c: ValidatedNel<E, C>,
  d: ValidatedNel<E, D>,
  e: ValidatedNel<E, EE>,
  ff: ValidatedNel<E, F>,
  g: ValidatedNel<E, G>,
  h: ValidatedNel<E, H>,
  i: ValidatedNel<E, I>,
  f: (A, B, C, D, EE, F, G, H, I) -> Z
): ValidatedNel<E, Z> =
  zip(Semigroup.nonEmptyList(), b, c, d, e, ff, g, h, i, f)

inline fun <E, A, B, C, D, EE, F, G, H, I, J, Z> ValidatedNel<E, A>.zip(
  b: ValidatedNel<E, B>,
  c: ValidatedNel<E, C>,
  d: ValidatedNel<E, D>,
  e: ValidatedNel<E, EE>,
  ff: ValidatedNel<E, F>,
  g: ValidatedNel<E, G>,
  h: ValidatedNel<E, H>,
  i: ValidatedNel<E, I>,
  j: ValidatedNel<E, J>,
  f: (A, B, C, D, EE, F, G, H, I, J) -> Z
): ValidatedNel<E, Z> =
  zip(Semigroup.nonEmptyList(), b, c, d, e, ff, g, h, i, j, f)

fun <E, A> Semigroup.Companion.validated(SE: Semigroup<E>, SA: Semigroup<A>): Semigroup<Validated<E, A>> =
  ValidatedSemigroup(SE, SA)

fun <E, A> Semigroup.Companion.monoid(SE: Semigroup<E>, MA: Monoid<A>): Monoid<Validated<E, A>> =
  ValidatedMonoid(SE, MA)

/**
 * Given [A] is a sub type of [B], re-type this value from Validated<E, A> to Validated<E, B>
 *
 * ```kotlin:ank:playground:extension
 * import arrow.core.*
 *
 * fun main(args: Array<String>) {
 *   //sampleStart
 *   val string: Validated<Int, String> = "Hello".invalid()
 *   val chars: Validated<Int, CharSequence> =
 *     string.widen<Int, CharSequence, String>()
 *   //sampleEnd
 *   println(chars)
 * }
 * ```
 */
fun <E, B, A : B> Validated<E, A>.widen(): Validated<E, B> =
  this

fun <EE, E : EE, A> Validated<E, A>.leftWiden(): Validated<EE, A> =
  this

fun <E, A> Validated<E, A>.replicate(SE: Semigroup<E>, n: Int): Validated<E, List<A>> =
  if (n <= 0) emptyList<A>().valid()
  else this.zip(SE, replicate(SE, n - 1)) { a, xs -> listOf(a) + xs }

fun <E, A> Validated<E, A>.replicate(SE: Semigroup<E>, n: Int, MA: Monoid<A>): Validated<E, A> =
  if (n <= 0) MA.empty().valid()
  else this@replicate.zip(SE, replicate(SE, n - 1, MA)) { a, xs -> MA.run { a + xs } }

fun <E, A> Validated<Iterable<E>, Iterable<A>>.bisequence(): List<Validated<E, A>> =
  bitraverse(::identity, ::identity)

fun <E, A, B> Validated<Either<E, A>, Either<E, B>>.bisequenceEither(): Either<E, Validated<A, B>> =
  bitraverseEither(::identity, ::identity)

fun <E, A> Validated<E, A>.fold(MA: Monoid<A>): A = MA.run {
  foldLeft(empty()) { acc, a -> acc.combine(a) }
}

fun <E, A> Validated<E, A>.combineAll(MA: Monoid<A>): A =
  fold(MA)

fun <E, A> Validated<E, Iterable<A>>.sequence(): List<Validated<E, A>> =
  traverse(::identity)

fun <E, A> Validated<E, Iterable<A>>.sequence_(): List<Unit> =
  traverse_(::identity)

fun <E, A, B> Validated<A, Either<E, B>>.sequenceEither(): Either<E, Validated<A, B>> =
  traverseEither(::identity)

fun <E, A, B> Validated<A, Either<E, B>>.traverseEither_(): Either<E, Unit> =
  traverseEither_(::identity)

operator fun <E : Comparable<E>, A : Comparable<A>> Validated<E, A>.compareTo(other: Validated<E, A>): Int =
  fold(
    { l1 -> other.fold({ l2 -> l1.compareTo(l2) }, { -1 }) },
    { r1 -> other.fold({ 1 }, { r2 -> r1.compareTo(r2) }) }
  )

fun <E, A, B> Validated<E, Either<A, B>>.select(f: Validated<E, (A) -> B>): Validated<E, B> =
  fold({ Invalid(it) }, { it.fold({ l -> f.map { ff -> ff(l) } }, { r -> r.valid() }) })

fun <E, A, B, C> Validated<E, Either<A, B>>.branch(fl: Validated<E, (A) -> C>, fr: Validated<E, (B) -> C>): Validated<E, C> =
  when (this) {
    is Validated.Valid -> when (val either = this.value) {
      is Either.Left -> fl.map { f -> f(either.value) }
      is Either.Right -> fr.map { f -> f(either.value) }
    }
    is Validated.Invalid -> this
  }

private fun <E> Validated<E, Boolean>.selector(): Validated<E, Either<Unit, Unit>> =
  map { bool -> if (bool) Either.leftUnit else Either.unit }

fun <E> Validated<E, Boolean>.whenS(x: Validated<E, () -> Unit>): Validated<E, Unit> =
  selector().select(x.map { f -> { f() } })

fun <E, A> Validated<E, Boolean>.ifS(fl: Validated<E, A>, fr: Validated<E, A>): Validated<E, A> =
  selector().branch(fl.map { { _: Unit -> it } }, fr.map { { _: Unit -> it } })

fun <E> Validated<E, Boolean>.orS(f: Validated<E, Boolean>): Validated<E, Boolean> =
  ifS(Valid(true), f)

fun <E> Validated<E, Boolean>.andS(f: Validated<E, Boolean>): Validated<E, Boolean> =
  ifS(f, Valid(false))

/**
 * Return the Valid value, or the default if Invalid
 */
inline fun <E, A> Validated<E, A>.getOrElse(default: () -> A): A =
  fold({ default() }, ::identity)

/**
 * Return the Valid value, or null if Invalid
 */
fun <E, A> Validated<E, A>.orNull(): A? =
  getOrElse { null }

/**
 * Return the Valid value, or the result of f if Invalid
 */
inline fun <E, A> Validated<E, A>.valueOr(f: (E) -> A): A =
  fold({ f(it) }, ::identity)

/**
 * If `this` is valid return `this`, otherwise if `that` is valid return `that`, otherwise combine the failures.
 * This is similar to [orElse] except that here failures are accumulated.
 */
inline fun <E, A> Validated<E, A>.findValid(SE: Semigroup<E>, that: () -> Validated<E, A>): Validated<E, A> =
  fold(
    { e ->
      that().fold(
        { ee -> Invalid(SE.run { e.combine(ee) }) },
        { Valid(it) }
      )
    },
    { Valid(it) }
  )

/**
 * Return this if it is Valid, or else fall back to the given default.
 * The functionality is similar to that of [findValid] except for failure accumulation,
 * where here only the error on the right is preserved and the error on the left is ignored.
 */
inline fun <E, A> Validated<E, A>.orElse(default: () -> Validated<E, A>): Validated<E, A> =
  fold(
    { default() },
    { Valid(it) }
  )

/**
 * From Apply:
 * if both the function and this value are Valid, apply the function
 */
inline fun <E, A, B> Validated<E, A>.ap(SE: Semigroup<E>, f: Validated<E, (A) -> B>): Validated<E, B> =
  when (this) {
    is Validated.Valid -> when (f) {
      is Validated.Valid -> Valid(f.value(this.value))
      is Validated.Invalid -> f
    }
    is Validated.Invalid -> when (f) {
      is Validated.Valid -> this
      is Validated.Invalid -> Invalid(SE.run { this@ap.value.combine(f.value) })
    }
  }

fun <E, A, B> Validated<E, A>.apEval(SE: Semigroup<E>, ff: Eval<Validated<E, (A) -> B>>): Eval<Validated<E, B>> =
  ff.map { this.ap(SE, it) }

inline fun <E, A> Validated<E, A>.handleErrorWith(f: (E) -> Validated<E, A>): Validated<E, A> =
  when (this) {
    is Validated.Valid -> this
    is Validated.Invalid -> f(this.value)
  }

inline fun <E, A> Validated<E, A>.handleError(f: (E) -> A): Validated<Nothing, A> =
  when (this) {
    is Validated.Valid -> this
    is Validated.Invalid -> Valid(f(this.value))
  }

inline fun <E, A, B> Validated<E, A>.redeem(fe: (E) -> B, fa: (A) -> B): Validated<E, B> =
  when (this) {
    is Validated.Valid -> map(fa)
    is Validated.Invalid -> Valid(fe(this.value))
  }

fun <E, A> Validated<E, A>.attempt(): Validated<Nothing, Either<E, A>> =
  map { Right(it) }.handleError { Left(it) }

fun <E, A> Validated<E, A>.combine(
  SE: Semigroup<E>,
  SA: Semigroup<A>,
  y: Validated<E, A>
): Validated<E, A> =
  when {
    this is Valid && y is Valid -> Valid(SA.run { value.combine(y.value) })
    this is Invalid && y is Invalid -> Invalid(SE.run { value.combine(y.value) })
    this is Invalid -> this
    else -> y
  }

fun <E, A> Validated<E, A>.combineK(SE: Semigroup<E>, y: Validated<E, A>): Validated<E, A> {
  return when (this) {
    is Valid -> this
    is Invalid -> when (y) {
      is Invalid -> Invalid(SE.run { this@combineK.value.combine(y.value) })
      is Valid -> y
    }
  }
}

/**
 * Converts the value to an Ior<E, A>
 */
fun <E, A> Validated<E, A>.toIor(): Ior<E, A> =
  fold({ Ior.Left(it) }, { Ior.Right(it) })

inline fun <A> A.valid(): Validated<Nothing, A> =
  Valid(this)

inline fun <E> E.invalid(): Validated<E, Nothing> =
  Invalid(this)

inline fun <A> A.validNel(): ValidatedNel<Nothing, A> =
  Validated.validNel(this)

inline fun <E> E.invalidNel(): ValidatedNel<E, Nothing> =
  Validated.invalidNel(this)

private open class ValidatedSemigroup<A, B>(
  private val SA: Semigroup<A>,
  private val SB: Semigroup<B>
) : Semigroup<Validated<A, B>> {
  override fun Validated<A, B>.combine(b: Validated<A, B>): Validated<A, B> =
    combine(SA, SB, b)
}

private class ValidatedMonoid<A, B>(
  SA: Semigroup<A>,
  MB: Monoid<B>
) : Monoid<Validated<A, B>>, ValidatedSemigroup<A, B>(SA, MB) {
  private val empty = Valid(MB.empty())

  override fun empty(): Validated<A, B> =
    empty
}<|MERGE_RESOLUTION|>--- conflicted
+++ resolved
@@ -208,14 +208,6 @@
  * ```kotlin:ank:silent
  * import arrow.core.Validated
  * import arrow.core.validNel
-<<<<<<< HEAD
- * import arrow.core.nonEmptyList
- * import arrow.typeclasses.Semigroup
- *
- * //sampleStart
- * val parallelValidate = Validated
- *   .mapN(Semigroup.nonEmptyList<ConfigError>(), 1.validNel(), 2.validNel())
-=======
  * import arrow.core.zip
  * import arrow.typeclasses.Semigroup
  * import arrow.core.nonEmptyList
@@ -223,7 +215,6 @@
  * //sampleStart
  * val parallelValidate =
  *    1.validNel().zip(Semigroup.nonEmptyList<ConfigError>(), 2.validNel())
->>>>>>> d2ee28a9
  *     { a, b -> /* combine the result */ }
  * //sampleEnd
  * ```
@@ -300,14 +291,8 @@
  * //sampleStart
  *  val config = Config(mapOf("url" to "127.0.0.1", "port" to "1337"))
  *
-<<<<<<< HEAD
- *  val valid = Validated.mapN(
+ *  val valid = config.parse(Read.stringRead, "url").zip(
  *    Semigroup.nonEmptyList<ConfigError>(),
- *    config.parse(Read.stringRead, "url"),
-=======
- *  val valid = config.parse(Read.stringRead, "url").zip(
- *    NonEmptyList.semigroup<ConfigError>(),
->>>>>>> d2ee28a9
  *    config.parse(Read.intRead, "port")
  *  ) { url, port -> ConnectionParams(url, port) }
  * //sampleEnd
@@ -368,14 +353,8 @@
  * //sampleStart
  * val config = Config(mapOf("wrong field" to "127.0.0.1", "port" to "not a number"))
  *
-<<<<<<< HEAD
- * val valid = Validated.mapN(
+ * val valid = config.parse(Read.stringRead, "url").zip(
  *  Semigroup.nonEmptyList<ConfigError>(),
- *  config.parse(Read.stringRead, "url"),
-=======
- * val valid = config.parse(Read.stringRead, "url").zip(
- *  NonEmptyList.semigroup<ConfigError>(),
->>>>>>> d2ee28a9
  *  config.parse(Read.intRead, "port")
  * ) { url, port -> ConnectionParams(url, port) }
  * //sampleEnd
@@ -543,148 +522,6 @@
     @PublishedApi
     internal val unit: Validated<Nothing, Unit> =
       Validated.Valid(Unit)
-<<<<<<< HEAD
-
-    inline fun <E, A, B, Z> mapN(
-      SE: Semigroup<E>,
-      a: Validated<E, A>,
-      b: Validated<E, B>,
-      f: (A, B) -> Z
-    ): Validated<E, Z> =
-      mapN(SE, a, b, unit, unit, unit, unit, unit, unit, unit, unit) { a, b, _, _, _, _, _, _, _, _ ->
-        f(a, b)
-      }
-
-    inline fun <E, A, B, C, Z> mapN(
-      SE: Semigroup<E>,
-      a: Validated<E, A>,
-      b: Validated<E, B>,
-      c: Validated<E, C>,
-      f: (A, B, C) -> Z
-    ): Validated<E, Z> =
-      mapN(SE, a, b, c, unit, unit, unit, unit, unit, unit, unit) { a, b, c, _, _, _, _, _, _, _ ->
-        f(a, b, c)
-      }
-
-    inline fun <E, A, B, C, D, Z> mapN(
-      SE: Semigroup<E>,
-      a: Validated<E, A>,
-      b: Validated<E, B>,
-      c: Validated<E, C>,
-      d: Validated<E, D>,
-      f: (A, B, C, D) -> Z
-    ): Validated<E, Z> =
-      mapN(SE, a, b, c, d, unit, unit, unit, unit, unit, unit) { a, b, c, d, _, _, _, _, _, _ ->
-        f(a, b, c, d)
-      }
-
-    inline fun <E, A, B, C, D, EE, Z> mapN(
-      SE: Semigroup<E>,
-      a: Validated<E, A>,
-      b: Validated<E, B>,
-      c: Validated<E, C>,
-      d: Validated<E, D>,
-      e: Validated<E, EE>,
-      f: (A, B, C, D, EE) -> Z
-    ): Validated<E, Z> =
-      mapN(SE, a, b, c, d, e, unit, unit, unit, unit, unit) { a, b, c, d, e, _, _, _, _, _ ->
-        f(a, b, c, d, e)
-      }
-
-    inline fun <E, A, B, C, D, EE, FF, Z> mapN(
-      SE: Semigroup<E>,
-      a: Validated<E, A>,
-      b: Validated<E, B>,
-      c: Validated<E, C>,
-      d: Validated<E, D>,
-      e: Validated<E, EE>,
-      ff: Validated<E, FF>,
-      f: (A, B, C, D, EE, FF) -> Z
-    ): Validated<E, Z> =
-      mapN(SE, a, b, c, d, e, ff, unit, unit, unit, unit) { a, b, c, d, e, ff, _, _, _, _ ->
-        f(a, b, c, d, e, ff)
-      }
-
-    inline fun <E, A, B, C, D, EE, F, G, Z> mapN(
-      SE: Semigroup<E>,
-      a: Validated<E, A>,
-      b: Validated<E, B>,
-      c: Validated<E, C>,
-      d: Validated<E, D>,
-      e: Validated<E, EE>,
-      ff: Validated<E, F>,
-      g: Validated<E, G>,
-      f: (A, B, C, D, EE, F, G) -> Z
-    ): Validated<E, Z> =
-      mapN(SE, a, b, c, d, e, ff, g, unit, unit, unit) { a, b, c, d, e, ff, g, _, _, _ ->
-        f(a, b, c, d, e, ff, g)
-      }
-
-    inline fun <E, A, B, C, D, EE, F, G, H, Z> mapN(
-      SE: Semigroup<E>,
-      a: Validated<E, A>,
-      b: Validated<E, B>,
-      c: Validated<E, C>,
-      d: Validated<E, D>,
-      e: Validated<E, EE>,
-      ff: Validated<E, F>,
-      g: Validated<E, G>,
-      h: Validated<E, H>,
-      f: (A, B, C, D, EE, F, G, H) -> Z
-    ): Validated<E, Z> =
-      mapN(SE, a, b, c, d, e, ff, g, h, unit, unit) { a, b, c, d, e, ff, g, h, _, _ ->
-        f(a, b, c, d, e, ff, g, h)
-      }
-
-    inline fun <E, A, B, C, D, EE, F, G, H, I, Z> mapN(
-      SE: Semigroup<E>,
-      a: Validated<E, A>,
-      b: Validated<E, B>,
-      c: Validated<E, C>,
-      d: Validated<E, D>,
-      e: Validated<E, EE>,
-      ff: Validated<E, F>,
-      g: Validated<E, G>,
-      h: Validated<E, H>,
-      i: Validated<E, I>,
-      f: (A, B, C, D, EE, F, G, H, I) -> Z
-    ): Validated<E, Z> =
-      mapN(SE, a, b, c, d, e, ff, g, h, i, unit) { a, b, c, d, e, ff, g, h, i, _ ->
-        f(a, b, c, d, e, ff, g, h, i)
-      }
-
-    inline fun <E, A, B, C, D, EE, F, G, H, I, J, Z> mapN(
-      SE: Semigroup<E>,
-      a: Validated<E, A>,
-      b: Validated<E, B>,
-      c: Validated<E, C>,
-      d: Validated<E, D>,
-      e: Validated<E, EE>,
-      ff: Validated<E, F>,
-      g: Validated<E, G>,
-      h: Validated<E, H>,
-      i: Validated<E, I>,
-      j: Validated<E, J>,
-      f: (A, B, C, D, EE, F, G, H, I, J) -> Z
-    ): Validated<E, Z> =
-      if (a is Valid && b is Valid && c is Valid && d is Valid && e is Valid && ff is Valid && g is Valid && h is Valid && i is Valid && j is Valid) {
-        Valid(f(a.value, b.value, c.value, d.value, e.value, ff.value, g.value, h.value, i.value, j.value))
-      } else SE.run {
-        var accumulatedError: E? = null
-        accumulatedError = if (a is Invalid) a.value.maybeCombine(accumulatedError) else accumulatedError
-        accumulatedError = if (b is Invalid) accumulatedError?.let { it.combine(b.value) } ?: b.value else accumulatedError
-        accumulatedError = if (c is Invalid) accumulatedError?.let { it.combine(c.value) } ?: c.value else accumulatedError
-        accumulatedError = if (d is Invalid) accumulatedError?.let { it.combine(d.value) } ?: d.value else accumulatedError
-        accumulatedError = if (e is Invalid) accumulatedError?.let { it.combine(e.value) } ?: e.value else accumulatedError
-        accumulatedError = if (ff is Invalid) accumulatedError?.let { it.combine(ff.value) } ?: ff.value else accumulatedError
-        accumulatedError = if (g is Invalid) accumulatedError?.let { it.combine(g.value) } ?: g.value else accumulatedError
-        accumulatedError = if (h is Invalid) accumulatedError?.let { it.combine(h.value) } ?: h.value else accumulatedError
-        accumulatedError = if (i is Invalid) accumulatedError?.let { it.combine(i.value) } ?: i.value else accumulatedError
-        accumulatedError = if (j is Invalid) accumulatedError?.let { it.combine(j.value) } ?: j.value else accumulatedError
-        Invalid(accumulatedError!!)
-      }
-=======
->>>>>>> d2ee28a9
   }
 
   /**
@@ -1053,19 +890,19 @@
   f: (A, B, C, D, EE, F, G, H, I, J) -> Z
 ): Validated<E, Z> =
   if (this is Validated.Valid && b is Validated.Valid && c is Validated.Valid && d is Validated.Valid && e is Validated.Valid && ff is Validated.Valid && g is Validated.Valid && h is Validated.Valid && i is Validated.Valid && j is Validated.Valid) {
-    Validated.Valid(f(this.a, b.a, c.a, d.a, e.a, ff.a, g.a, h.a, i.a, j.a))
+    Validated.Valid(f(this.value, b.value, c.value, d.value, e.value, ff.value, g.value, h.value, i.value, j.value))
   } else SE.run {
     var accumulatedError: E? = null
-    accumulatedError = if (this@zip is Validated.Invalid) this@zip.e.maybeCombine(accumulatedError) else accumulatedError
-    accumulatedError = if (b is Validated.Invalid) accumulatedError?.let { it.combine(b.e) } ?: b.e else accumulatedError
-    accumulatedError = if (c is Validated.Invalid) accumulatedError?.let { it.combine(c.e) } ?: c.e else accumulatedError
-    accumulatedError = if (d is Validated.Invalid) accumulatedError?.let { it.combine(d.e) } ?: d.e else accumulatedError
-    accumulatedError = if (e is Validated.Invalid) accumulatedError?.let { it.combine(e.e) } ?: e.e else accumulatedError
-    accumulatedError = if (ff is Validated.Invalid) accumulatedError?.let { it.combine(ff.e) } ?: ff.e else accumulatedError
-    accumulatedError = if (g is Validated.Invalid) accumulatedError?.let { it.combine(g.e) } ?: g.e else accumulatedError
-    accumulatedError = if (h is Validated.Invalid) accumulatedError?.let { it.combine(h.e) } ?: h.e else accumulatedError
-    accumulatedError = if (i is Validated.Invalid) accumulatedError?.let { it.combine(i.e) } ?: i.e else accumulatedError
-    accumulatedError = if (j is Validated.Invalid) accumulatedError?.let { it.combine(j.e) } ?: j.e else accumulatedError
+    accumulatedError = if (this@zip is Validated.Invalid) this@zip.value.maybeCombine(accumulatedError) else accumulatedError
+    accumulatedError = if (b is Validated.Invalid) accumulatedError?.let { it.combine(b.value) } ?: b.value else accumulatedError
+    accumulatedError = if (c is Validated.Invalid) accumulatedError?.let { it.combine(c.value) } ?: c.value else accumulatedError
+    accumulatedError = if (d is Validated.Invalid) accumulatedError?.let { it.combine(d.value) } ?: d.value else accumulatedError
+    accumulatedError = if (e is Validated.Invalid) accumulatedError?.let { it.combine(e.value) } ?: e.value else accumulatedError
+    accumulatedError = if (ff is Validated.Invalid) accumulatedError?.let { it.combine(ff.value) } ?: ff.value else accumulatedError
+    accumulatedError = if (g is Validated.Invalid) accumulatedError?.let { it.combine(g.value) } ?: g.value else accumulatedError
+    accumulatedError = if (h is Validated.Invalid) accumulatedError?.let { it.combine(h.value) } ?: h.value else accumulatedError
+    accumulatedError = if (i is Validated.Invalid) accumulatedError?.let { it.combine(i.value) } ?: i.value else accumulatedError
+    accumulatedError = if (j is Validated.Invalid) accumulatedError?.let { it.combine(j.value) } ?: j.value else accumulatedError
     Validated.Invalid(accumulatedError!!)
   }
 
