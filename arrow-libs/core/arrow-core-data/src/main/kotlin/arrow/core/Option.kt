--- conflicted
+++ resolved
@@ -639,27 +639,6 @@
       is None -> null
     }
 
-<<<<<<< HEAD
-  inline fun <B> flatTraverse(f: (A) -> Iterable<Option<B>>): List<Option<B>> =
-    fold(
-      { emptyList() },
-      { f(it).toList() }
-    )
-
-  inline fun <E, B> flatTraverseEither(f: (A) -> Either<E, Option<B>>): Either<E, Option<B>> =
-    fold(
-      { Right(None) },
-      { f(it) }
-    )
-
-  inline fun <E, B> flatTraverseValidated(f: (A) -> Validated<E, Option<B>>): Validated<E, Option<B>> =
-    fold(
-      { Valid(None) },
-      { f(it) }
-    )
-
-=======
->>>>>>> c04cdb56
   inline fun <B> foldMap(MB: Monoid<B>, f: (A) -> B): B = MB.run {
     foldLeft(empty()) { b, a -> b.combine(f(a)) }
   }
@@ -748,21 +727,6 @@
       is None -> Valid(this)
     }
 
-<<<<<<< HEAD
-  inline fun <AA, B> traverseValidated_(fa: (A) -> Validated<AA, B>): Validated<AA, Unit> =
-    fold({ Valid(Unit) }, { fa(it).void() })
-
-  inline fun <B> traverseFilter(f: (A) -> Iterable<Option<B>>): List<Option<B>> =
-    this.fold({ emptyList() }, { f(it).toList() })
-
-  inline fun <AA, B> traverseFilterEither(f: (A) -> Either<AA, Option<B>>): Either<AA, Option<B>> =
-    this.fold({ Right(None) }, f)
-
-  inline fun <AA, B> traverseFilterValidated(f: (A) -> Validated<AA, Option<B>>): Validated<AA, Option<B>> =
-    this.fold({ Valid(None) }, f)
-
-=======
->>>>>>> c04cdb56
   inline fun <L> toEither(ifEmpty: () -> L): Either<L, A> =
     fold({ ifEmpty().left() }, { it.right() })
 
@@ -852,12 +816,8 @@
  *
  * @param alternative the default option if this is empty.
  */
-<<<<<<< HEAD
-inline fun <A> Option<A>.orElse(alternative: () -> Option<A>): Option<A> = if (isEmpty()) alternative() else this
-=======
-inline fun <A> OptionOf<A>.orElse(alternative: () -> Option<A>): Option<A> =
-  if (fix().isEmpty()) alternative() else fix()
->>>>>>> c04cdb56
+inline fun <A> Option<A>.orElse(alternative: () -> Option<A>): Option<A> =
+  if (isEmpty()) alternative() else this
 
 infix fun <T> Option<T>.or(value: Option<T>): Option<T> = if (isEmpty()) {
   value
@@ -897,40 +857,7 @@
 
 fun <T> Iterable<T>.elementAtOrNone(index: Int): Option<T> = this.elementAtOrNull(index).toOption()
 
-<<<<<<< HEAD
-fun <A, B> Option<Either<A, B>>.select(f: Option<(A) -> B>): Option<B> =
-  branch(f, Some(::identity))
-
-fun <A, B, C> Option<Either<A, B>>.branch(fa: Option<(A) -> C>, fb: Option<(B) -> C>): Option<C> =
-=======
-@Deprecated(SelectiveDeprecation)
-fun <A, B> Option<Either<A, B>>.select(f: OptionOf<(A) -> B>): Option<B> =
->>>>>>> c04cdb56
-  flatMap {
-    it.fold(
-      { a -> Some(a).ap(f.fix()) },
-      { b -> Some(b).ap(Some(::identity)) }
-    )
-  }
-
-<<<<<<< HEAD
-private fun Option<Boolean>.selector(): Option<Either<Unit, Unit>> =
-  map { bool -> if (bool) Either.unit else Either.leftUnit }
-
-fun <A> Option<Boolean>.whenS(x: Option<() -> Unit>): Option<Unit> =
-  selector().select(x.map { f -> { _: Unit -> f() } })
-
-fun <A> Option<Boolean>.ifS(fl: Option<A>, fr: Option<A>): Option<A> =
-  selector().branch(fl.map { { _: Unit -> it } }, fr.map { { _: Unit -> it } })
-
-fun Option<Boolean>.orS(f: Option<Boolean>): Option<Boolean> =
-  ifS(Some(true), f)
-
-fun Option<Boolean>.andS(f: Option<Boolean>): Option<Boolean> =
-  ifS(f, Some(false))
-
-=======
->>>>>>> c04cdb56
+
 fun <A> Option<A>.combineAll(MA: Monoid<A>): A = MA.run {
   foldLeft(empty()) { acc, a -> acc.combine(a) }
 }
