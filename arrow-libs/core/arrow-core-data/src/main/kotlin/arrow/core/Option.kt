package arrow.core

import arrow.core.Either.Right
import arrow.typeclasses.Monoid
import arrow.typeclasses.Semigroup

/**
 *
 *
 * If you have worked with Java at all in the past, it is very likely that you have come across a `NullPointerException` at some time (other languages will throw similarly named errors in such a case). Usually this happens because some method returns `null` when you weren't expecting it and, thus, isn't dealing with that possibility in your client code. A value of `null` is often abused to represent an absent optional value.
 * Kotlin tries to solve the problem by getting rid of `null` values altogether, and providing its own special syntax [Null-safety machinery based on `?`](https://kotlinlang.org/docs/reference/null-safety.html).
 *
 * Arrow models the absence of values through the `Option` datatype similar to how Scala, Haskell, and other FP languages handle optional values.
 *
 * `Option<A>` is a container for an optional value of type `A`. If the value of type `A` is present, the `Option<A>` is an instance of `Some<A>`, containing the present value of type `A`. If the value is absent, the `Option<A>` is the object `None`.
 *
 * ```kotlin:ank:playground
 * import arrow.core.Option
 * import arrow.core.Some
 * import arrow.core.none
 *
 * //sampleStart
 * val someValue: Option<String> = Some("I am wrapped in something")
 * val emptyValue: Option<String> = none()
 * //sampleEnd
 * fun main() {
 *  println("value = $someValue")
 *  println("emptyValue = $emptyValue")
 * }
 * ```
 *
 * Let's write a function that may or may not give us a string, thus returning `Option<String>`:
 *
 * ```kotlin:ank
 * import arrow.core.None
 * import arrow.core.Option
 * import arrow.core.Some
 *
 * //sampleStart
 * fun maybeItWillReturnSomething(flag: Boolean): Option<String> =
 *  if (flag) Some("Found value") else None
 * //sampleEnd
 * ```
 *
 * Using `getOrElse`, we can provide a default value `"No value"` when the optional argument `None` does not exist:
 *
 * ```kotlin:ank:playground
 * import arrow.core.None
 * import arrow.core.Option
 * import arrow.core.Some
 * import arrow.core.getOrElse
 *
 * fun maybeItWillReturnSomething(flag: Boolean): Option<String> =
 *  if (flag) Some("Found value") else None
 *
 * val value1 =
 * //sampleStart
 *  maybeItWillReturnSomething(true)
 *     .getOrElse { "No value" }
 * //sampleEnd
 * fun main() {
 *  println(value1)
 * }
 * ```
 *
 * ```kotlin:ank:playground
 * import arrow.core.None
 * import arrow.core.Option
 * import arrow.core.Some
 * import arrow.core.getOrElse
 *
 * fun maybeItWillReturnSomething(flag: Boolean): Option<String> =
 *  if (flag) Some("Found value") else None
 *
 * val value2 =
 * //sampleStart
 *  maybeItWillReturnSomething(false)
 *   .getOrElse { "No value" }
 * //sampleEnd
 * fun main() {
 *  println(value2)
 * }
 * ```
 *
 * Checking whether option has value:
 *
 * ```kotlin:ank:playground
 * import arrow.core.None
 * import arrow.core.Option
 * import arrow.core.Some
 *
 * fun maybeItWillReturnSomething(flag: Boolean): Option<String> =
 *  if (flag) Some("Found value") else None
 *
 *  //sampleStart
 * val valueSome = maybeItWillReturnSomething(true) is None
 * val valueNone = maybeItWillReturnSomething(false) is None
 * //sampleEnd
 * fun main() {
 *  println("valueSome = $valueSome")
 *  println("valueNone = $valueNone")
 * }
 * ```
 * Creating a `Option<T>` of a `T?`. Useful for working with values that can be nullable:
 *
 * ```kotlin:ank:playground
 * import arrow.core.Option
 *
 * //sampleStart
 * val myString: String? = "Nullable string"
 * val option: Option<String> = Option.fromNullable(myString)
 * //sampleEnd
 * fun main () {
 *  println("option = $option")
 * }
 * ```
 *
 * Option can also be used with when statements:
 *
 * ```kotlin:ank:playground
 * import arrow.core.None
 * import arrow.core.Option
 * import arrow.core.Some
 *
 * //sampleStart
 * val someValue: Option<Double> = Some(20.0)
 * val value = when(someValue) {
 *  is Some -> someValue.t
 *  is None -> 0.0
 * }
 * //sampleEnd
 * fun main () {
 *  println("value = $value")
 * }
 * ```
 *
 * ```kotlin:ank:playground
 * import arrow.core.None
 * import arrow.core.Option
 * import arrow.core.Some
 *
 * //sampleStart
 * val noValue: Option<Double> = None
 * val value = when(noValue) {
 *  is Some -> noValue.t
 *  is None -> 0.0
 * }
 * //sampleEnd
 * fun main () {
 *  println("value = $value")
 * }
 * ```
 *
 * An alternative for pattern matching is folding. This is possible because an option could be looked at as a collection or foldable structure with either one or zero elements.
 *
 * One of these operations is `map`. This operation allows us to map the inner value to a different type while preserving the option:
 *
 * ```kotlin:ank:playground
 * import arrow.core.None
 * import arrow.core.Option
 * import arrow.core.Some
 *
 * //sampleStart
 * val number: Option<Int> = Some(3)
 * val noNumber: Option<Int> = None
 * val mappedResult1 = number.map { it * 1.5 }
 * val mappedResult2 = noNumber.map { it * 1.5 }
 * //sampleEnd
 * fun main () {
 *  println("number = $number")
 *  println("noNumber = $noNumber")
 *  println("mappedResult1 = $mappedResult1")
 *  println("mappedResult2 = $mappedResult2")
 * }
 * ```
 * Another operation is `fold`. This operation will extract the value from the option, or provide a default if the value is `None`
 *
 * ```kotlin:ank:playground
 * import arrow.core.Option
 * import arrow.core.Some
 *
 * val fold =
 * //sampleStart
 *  Some(3).fold({ 1 }, { it * 3 })
 * //sampleEnd
 * fun main () {
 *  println(fold)
 * }
 * ```
 *
 * ```kotlin:ank:playground
 * import arrow.core.Option
 * import arrow.core.none
 *
 * val fold =
 * //sampleStart
 *  none<Int>().fold({ 1 }, { it * 3 })
 * //sampleEnd
 * fun main () {
 *  println(fold)
 * }
 * ```
 *
 * Arrow also adds syntax to all datatypes so you can easily lift them into the context of `Option` where needed.
 *
 * ```kotlin:ank:playground
 * import arrow.core.some
 *
 * //sampleStart
 *  val some = 1.some()
 *  val none = none<String>()
 * //sampleEnd
 * fun main () {
 *  println("some = $some")
 *  println("none = $none")
 * }
 * ```
 *
 * ```kotlin:ank:playground
 * import arrow.core.toOption
 *
 * //sampleStart
 * val nullString: String? = null
 * val valueFromNull = nullString.toOption()
 *
 * val helloString: String? = "Hello"
 * val valueFromStr = helloString.toOption()
 * //sampleEnd
 * fun main () {
 *  println("valueFromNull = $valueFromNull")
 *  println("valueFromStr = $valueFromStr")
 * }
 * ```
 *
 * You can easily convert between `A?` and `Option<A>` by using the `toOption()` extension or `Option.fromNullable` constructor.
 *
 * ```kotlin:ank:playground
 * import arrow.core.firstOrNone
 * import arrow.core.toOption
 *
 * //sampleStart
 * val foxMap = mapOf(1 to "The", 2 to "Quick", 3 to "Brown", 4 to "Fox")
 *
 * val empty = foxMap.entries.firstOrNull { it.key == 5 }?.value.let { it?.toCharArray() }.toOption()
 * val filled = Option.fromNullable(foxMap.entries.firstOrNull { it.key == 5 }?.value.let { it?.toCharArray() })
 *
 * //sampleEnd
 * fun main() {
 *  println("empty = $empty")
 *  println("filled = $filled")
 * }
 * ```
 *
 * ### Transforming the inner contents
 *
 * ```kotlin:ank:playground
 * import arrow.core.Some
 *
 * fun main() {
 * val value =
 *  //sampleStart
 *    Some(1).map { it + 1 }
 *  //sampleEnd
 *  println(value)
 * }
 * ```
 *
 * ### Computing over independent values
 *
 * ```kotlin:ank:playground
 * import arrow.core.Some
 *
 *  val value =
 * //sampleStart
 *  Option.mapN(Some(1), Some("Hello"), Some(20.0), ::Triple)
 * //sampleEnd
 * fun main() {
 *  println(value)
 * }
 * ```
 *
 * ### Computing over dependent values ignoring absence
 *
 * ```kotlin:ank:playground
 * import arrow.core.computations.option
 * import arrow.core.Some
 * import arrow.core.Option
 *
 * suspend fun value(): Option<Int> =
 * //sampleStart
 *  option {
 *    val a = Some(1).bind()
 *    val b = Some(1 + a).bind()
 *    val c = Some(1 + b).bind()
 *    a + b + c
 * }
 * //sampleEnd
 * suspend fun main() {
 *  println(value())
 * }
 * ```
 *
 * ```kotlin:ank:playground
 * import arrow.core.computations.option
 * import arrow.core.Some
 * import arrow.core.none
 * import arrow.core.Option
 *
 * suspend fun value(): Option<Int> =
 * //sampleStart
 *  option {
 *    val x = none<Int>().bind()
 *    val y = Some(1 + x).bind()
 *    val z = Some(1 + y).bind()
 *    x + y + z
 *  }
 * //sampleEnd
 * suspend fun main() {
 *  println(value())
 * }
 * ```
 *
 * ## Credits
 *
 * Contents partially adapted from [Scala Exercises Option Tutorial](https://www.scala-exercises.org/std_lib/options)
 * Originally based on the Scala Koans.
 */
<<<<<<< HEAD
@Deprecated(
  "Option will be deleted soon as it promotes the wrong message of using a slower and memory unfriendly " +
    "abstraction when the lang provides a better one. Alternatively, if you can't support nulls, consider aliasing Either<Unit, A> " +
    "as described here https://github.com/arrow-kt/arrow-core/issues/114#issuecomment-641211639",
  ReplaceWith("A?")
)
sealed class Option<out A> {
=======
sealed class Option<out A> : OptionOf<A> {
>>>>>>> e0034ea9

  companion object {

    /**
     * Lifts a pure [A] value to [Option]
     *
     * {: data-executable='true'}
     *
     * ```kotlin:ank
     * import arrow.core.Option
     * fun main(args: Array<String>) {
     * //sampleStart
     * val result: Option<Int> = Option.just(1)
     * //sampleEnd
     * println(result)
     * }
     * ```
     *
     */
    @Deprecated(
      "just is deprecated, and will be removed in 0.13.0. Please use Some instead.",
      ReplaceWith(
        "Some(a)",
        "arrow.core.Some"
      ),
      DeprecationLevel.WARNING
    )
    fun <A> just(a: A): Option<A> = Some(a)

    tailrec fun <A, B> tailRecM(a: A, f: (A) -> Option<Either<A, B>>): Option<B> =
      when (val option = f(a)) {
        is Some -> {
          when (option.t) {
            is Either.Left -> tailRecM(option.t.a, f)
            is Either.Right -> Some(option.t.b)
          }
        }
        is None -> None
      }

    fun <A> fromNullable(a: A?): Option<A> = if (a != null) Some(a) else None

    operator fun <A> invoke(a: A): Option<A> = Some(a)

    inline fun <A> catch(recover: (Throwable) -> Unit, f: () -> A): Option<A> =
      try {
        Some(f())
      } catch (t: Throwable) {
        recover(t.nonFatalOrThrow())
        None
      }

    @Deprecated(
      "empty is deprecated, and will be removed in 0.13.0. Please use None instead.",
      ReplaceWith(
        "None",
        "arrow.core.None"
      ),
      DeprecationLevel.WARNING
    )
    fun <A> empty(): Option<A> = None

    @PublishedApi
    internal val unit: Option<Unit> = Some(Unit)

    inline fun <A, B, C> mapN(
      a: Option<A>,
      b: Option<B>,
      map: (A, B) -> C
    ): Option<C> =
      mapN(a, b, unit, unit, unit, unit, unit, unit, unit, unit) { b, c, _, _, _, _, _, _, _, _ -> map(b, c) }

    inline fun <A, B, C, D> mapN(
      a: Option<A>,
      b: Option<B>,
      c: Option<C>,
      map: (A, B, C) -> D
    ): Option<D> =
      mapN(a, b, c, unit, unit, unit, unit, unit, unit, unit) { b, c, d, _, _, _, _, _, _, _ -> map(b, c, d) }

    inline fun <A, B, C, D, E> mapN(
      a: Option<A>,
      b: Option<B>,
      c: Option<C>,
      d: Option<D>,
      map: (A, B, C, D) -> E
    ): Option<E> =
      mapN(a, b, c, d, unit, unit, unit, unit, unit, unit) { a, b, c, d, _, _, _, _, _, _ -> map(a, b, c, d) }

    inline fun <A, B, C, D, E, F> mapN(
      a: Option<A>,
      b: Option<B>,
      c: Option<C>,
      d: Option<D>,
      e: Option<E>,
      map: (A, B, C, D, E) -> F
    ): Option<F> =
      mapN(a, b, c, d, e, unit, unit, unit, unit, unit) { a, b, c, d, e, f, _, _, _, _ -> map(a, b, c, d, e) }

    inline fun <A, B, C, D, E, F, G> mapN(
      a: Option<A>,
      b: Option<B>,
      c: Option<C>,
      d: Option<D>,
      e: Option<E>,
      f: Option<F>,
      map: (A, B, C, D, E, F) -> G
    ): Option<G> =
      mapN(a, b, c, d, e, f, unit, unit, unit, unit) { a, b, c, d, e, f, _, _, _, _ -> map(a, b, c, d, e, f) }

    inline fun <A, B, C, D, E, F, G, H, I> mapN(
      a: Option<A>,
      b: Option<B>,
      c: Option<C>,
      d: Option<D>,
      e: Option<E>,
      f: Option<F>,
      g: Option<G>,
      map: (A, B, C, D, E, F, G) -> H
    ): Option<H> =
      mapN(a, b, c, d, e, f, g, unit, unit, unit) { a, b, c, d, e, f, g, _, _, _ -> map(a, b, c, d, e, f, g) }

    inline fun <A, B, C, D, E, F, G, H, I> mapN(
      a: Option<A>,
      b: Option<B>,
      c: Option<C>,
      d: Option<D>,
      e: Option<E>,
      f: Option<F>,
      g: Option<G>,
      h: Option<H>,
      map: (A, B, C, D, E, F, G, H) -> I
    ): Option<I> =
      mapN(a, b, c, d, e, f, g, h, unit, unit) { a, b, c, d, e, f, g, h, _, _ -> map(a, b, c, d, e, f, g, h) }

    inline fun <A, B, C, D, E, F, G, H, I, J> mapN(
      a: Option<A>,
      b: Option<B>,
      c: Option<C>,
      d: Option<D>,
      e: Option<E>,
      f: Option<F>,
      g: Option<G>,
      h: Option<H>,
      i: Option<I>,
      map: (A, B, C, D, E, F, G, H, I) -> J
    ): Option<J> =
      mapN(a, b, c, d, e, f, g, h, i, unit) { a, b, c, d, e, f, g, h, i, _ -> map(a, b, c, d, e, f, g, h, i) }

    inline fun <A, B, C, D, E, F, G, H, I, J, K> mapN(
      a: Option<A>,
      b: Option<B>,
      c: Option<C>,
      d: Option<D>,
      e: Option<E>,
      f: Option<F>,
      g: Option<G>,
      h: Option<H>,
      i: Option<I>,
      j: Option<J>,
      map: (A, B, C, D, E, F, G, H, I, J) -> K
    ): Option<K> =
      if (a is Some && b is Some && c is Some && d is Some && e is Some && f is Some && g is Some && h is Some && i is Some && j is Some) {
        Some(map(a.t, b.t, c.t, d.t, e.t, f.t, g.t, h.t, i.t, j.t))
      } else {
        None
      }
  }

  /**
   * Returns true if the option is [None], false otherwise.
   * @note Used only for performance instead of fold.
   */
  abstract fun isEmpty(): Boolean

  fun isNotEmpty(): Boolean = !isEmpty()

  /**
   * alias for [isDefined]
   */
  fun nonEmpty(): Boolean = isDefined()

  /**
   * Returns true if the option is an instance of [Some], false otherwise.
   * @note Used only for performance instead of fold.
   */
  fun isDefined(): Boolean = !isEmpty()

  fun orNull(): A? = fold({ null }, ::identity)

  /**
   * Returns a [Some<$B>] containing the result of applying $f to this $option's
   * value if this $option is nonempty. Otherwise return $none.
   *
   * @note This is similar to `flatMap` except here,
   * $f does not need to wrap its result in an $option.
   *
   * @param f the function to apply
   * @see flatMap
   */
  inline fun <B> map(f: (A) -> B): Option<B> =
    flatMap { a -> Some(f(a)) }

  /**
   *  Replaces [A] inside [Option] with [B] resulting in an Option<B>
   *
   *  Option<A> -> Option<B>
   *
   *  ```kotlin:ank:playground
   *  import arrow.core.some
   *
   *  fun main(args: Array<String>) {
   *   val result =
   *   //sampleStart
   *   "Hello World".some().mapConst("...")
   *   //sampleEnd
   *   println(result)
   *  }
   *  ```
   */
  fun <B> mapConst(b: B): Option<B> =
    map { b }

  @Deprecated(
    "map2 will be renamed to zip to be consistent with Kotlin Std's naming, please use zip instead of map2",
    ReplaceWith(
      "zip(fb) { b, c -> f(Tuple2(b, c)) }",
      "arrow.core.Tuple2",
      "arrow.core.zip"
    )
  )
  fun <B, R> map2(fb: Option<B>, f: (Tuple2<A, B>) -> R): Option<R> =
    flatMap { a: A -> fb.map { b -> f(a toT b) } }

  @Deprecated(
    "filterMap will be renamed to mapNotNull to be consistent with Kotlin Std's naming, please use mapNotNull instead of filterMap",
    ReplaceWith(
      "this.mapNotNull(f.andThen { it.orNull() })",
      "arrow.core.andThen"
    ),
    level = DeprecationLevel.WARNING
  )
  fun <B> filterMap(f: (A) -> Option<B>): Option<B> =
    flatMap(f)

  inline fun <R> fold(ifEmpty: () -> R, ifSome: (A) -> R): R = when (this) {
    is None -> ifEmpty()
    is Some<A> -> ifSome(t)
  }

  /**
   * Returns $none if the result of applying $f to this $option's value is null.
   * Otherwise returns the result.
   *
   * @note This is similar to `.flatMap { Option.fromNullable(null)) }`
   * and primarily for convenience.
   *
   * @param f the function to apply.
   * */
  inline fun <B> mapNotNull(f: (A) -> B?): Option<B> =
    flatMap { a -> fromNullable(f(a)) }

  /**
   * Returns the result of applying $f to this $option's value if
   * this $option is nonempty.
   * Returns $none if this $option is empty.
   * Slightly different from `map` in that $f is expected to
   * return an $option (which could be $none).
   *
   * @param f the function to apply
   * @see map
   */
  inline fun <B> flatMap(f: (A) -> Option<B>): Option<B> =
    when (this) {
      is None -> this
      is Some -> f(t)
    }

  fun <B> align(b: Option<B>): Option<Ior<A, B>> =
    Ior.fromOptions(this, b)

  inline fun <B, C> align(b: Option<B>, f: (Ior<A, B>) -> C): Option<C> =
    Ior.fromOptions(this, b).map(f)

  /**
   * Returns true if this option is empty '''or''' the predicate
   * $predicate returns true when applied to this $option's value.
   *
   * @param predicate the predicate to test
   */
  inline fun all(predicate: (A) -> Boolean): Boolean =
    fold({ true }, predicate)

  fun <B> ap(ff: Option<(A) -> B>): Option<B> =
    ff.flatMap { this.map(it) }

  fun <B> apEval(ff: Eval<Option<(A) -> B>>): Eval<Option<B>> =
    fold({ Eval.now(none()) }, { r -> ff.map { it.map { f -> f(r) } } })

  inline fun <B> crosswalk(f: (A) -> Option<B>): Option<Option<B>> =
    when (this) {
      is None -> empty<B>().map { empty() }
      is Some -> f(t).map { Some(it) }
    }

  inline fun <K, V> crosswalkMap(f: (A) -> Map<K, V>): Map<K, Option<V>> =
    when (this) {
      is None -> emptyMap()
      is Some -> f(t).mapValues { Some(it.value) }
    }

  inline fun <B> crosswalkNull(f: (A) -> B?): Option<B>? =
    when (this) {
      is None -> null
      is Some -> f(t)?.let { Some(it) }
    }

  /**
   * Returns this $option if it is nonempty '''and''' applying the predicate $p to
   * this $option's value returns true. Otherwise, return $none.
   *
   *  @param predicate the predicate used for testing.
   */
  inline fun filter(predicate: (A) -> Boolean): Option<A> =
    flatMap { a -> if (predicate(a)) Some(a) else None }

  inline fun <AA> filterEither(predicate: (A) -> Either<AA, Boolean>): Either<AA, Option<A>> =
    traverseFilterEither { a -> predicate(a).map { if (it) Some(a) else None } }

  inline fun filterIterable(predicate: (A) -> Iterable<Boolean>): Iterable<Option<A>> =
    traverseFilter { a -> predicate(a).map { if (it) Some(a) else None } }

  inline fun <AA> filterValidated(predicate: (A) -> Validated<AA, Boolean>): Validated<AA, Option<A>> =
    traverseFilterValidated { a -> predicate(a).map { if (it) Some(a) else None } }

  /**
   * Returns this $option if it is nonempty '''and''' applying the predicate $p to
   * this $option's value returns false. Otherwise, return $none.
   *
   * @param predicate the predicate used for testing.
   */
  inline fun filterNot(predicate: (A) -> Boolean): Option<A> =
    flatMap { a -> if (!predicate(a)) Some(a) else None }

  /**
   * Returns true if this option is nonempty '''and''' the predicate
   * $p returns true when applied to this $option's value.
   * Otherwise, returns false.
   *
   * Example:
   * ```
   * Some(12).exists { it > 10 } // Result: true
   * Some(7).exists { it > 10 }  // Result: false
   *
   * val none: Option<Int> = None
   * none.exists { it > 10 }      // Result: false
   * ```
   *
   * @param predicate the predicate to test
   */
  inline fun exists(predicate: (A) -> Boolean): Boolean = fold({ false }, predicate)

  /**
   * Returns true if this option is empty '''or''' the predicate
   * $p returns true when applied to this $option's value.
   *
   * @param p the predicate to test
   */
  @Deprecated(
    "forall will be renamed to all to be consistent with Kotlin Std's naming, please use all instead of forall",
    ReplaceWith(
      "this.all(p)"
    ),
    DeprecationLevel.WARNING
  )
  inline fun forall(p: (A) -> Boolean): Boolean = fold({ true }, p)

  /**
   * Returns the $option's value if this option is nonempty '''and''' the predicate
   * $p returns true when applied to this $option's value.
   * Otherwise, returns null.
   *
   * Example:
   * ```
   * Some(12).exists { it > 10 } // Result: 12
   * Some(7).exists { it > 10 }  // Result: null
   *
   * val none: Option<Int> = None
   * none.exists { it > 10 }      // Result: null
   * ```
   */
  inline fun findOrNull(predicate: (A) -> Boolean): A? =
    when (this) {
      is Some -> if (predicate(t)) t else null
      is None -> null
    }

  inline fun <B> flatTraverse(f: (A) -> Iterable<Option<B>>): List<Option<B>> =
    fold(
      { emptyList() },
      { f(it).toList() }
    )

  inline fun <E, B> flatTraverseEither(f: (A) -> Either<E, Option<B>>): Either<E, Option<B>> =
    fold(
      { Right(empty()) },
      { f(it) }
    )

  inline fun <E, B> flatTraverseValidated(f: (A) -> Validated<E, Option<B>>): Validated<E, Option<B>> =
    fold(
      { Valid(empty()) },
      { f(it) }
    )

  inline fun <B> foldMap(MB: Monoid<B>, f: (A) -> B): B = MB.run {
    foldLeft(empty()) { b, a -> b.combine(f(a)) }
  }

  inline fun <B> foldLeft(initial: B, operation: (B, A) -> B): B =
    when (this) {
      is Some -> operation(initial, t)
      is None -> initial
    }

  inline fun <B> foldRight(initial: Eval<B>, crossinline operation: (A, Eval<B>) -> Eval<B>): Eval<B> =
    when (this) {
      is Some -> Eval.defer { operation(t, initial) }
      is None -> initial
    }

  /**
   *  Applies [f] to an [A] inside [Option] and returns the [Option] structure with a pair of the [A] value and the
   *  computed [B] value as result of applying [f]
   *
   *  Option<A> -> Option<Pair<A, B>>
   *
   *  ```kotlin:ank:playground
   *  import arrow.core.some
   *
   *  fun main(args: Array<String>) {
   *   val result =
   *   //sampleStart
   *   "Hello".some().fproduct({ "$it World" })
   *   //sampleEnd
   *   println(result)
   *  }
   *  ```
   */
  inline fun <B> fproduct(f: (A) -> B): Option<Pair<A, B>> =
    map { a -> Pair(a, f(a)) }

  fun <B> padZip(other: Option<B>): Option<Pair<A?, B?>> =
    align(other) { ior ->
      ior.fold(
        { it to null },
        { null to it },
        { a, b -> a to b }
      )
    }

  inline fun <B, C> padZip(other: Option<B>, f: (A?, B?) -> C): Option<C> =
    align(other) { ior ->
      ior.fold(
        { f(it, null) },
        { f(null, it) },
        { a, b -> f(a, b) }
      )
    }

  inline fun <B> reduceOrNull(initial: (A) -> B, operation: (acc: B, A) -> B): B? =
    when (this) {
      is None -> null
      is Some -> operation(initial(t), t)
    }

  inline fun <B> reduceRightEvalOrNull(
    initial: (A) -> B,
    operation: (A, acc: Eval<B>) -> Eval<B>
  ): Eval<B?> =
    when (this) {
      is None -> Eval.now(null)
      is Some -> operation(t, Eval.now(initial(t)))
    }

  fun replicate(n: Int): Option<List<A>> =
    if (n <= 0) Some(emptyList()) else map { a -> List(n) { a } }

  inline fun <B> traverse(fa: (A) -> Iterable<B>): List<Option<B>> =
    fold({ emptyList() }, { a -> fa(a).map { Some(it) } })

  inline fun <B> traverse_(fa: (A) -> Iterable<B>): List<Unit> =
    fold({ emptyList() }, { fa(it).void() })

  inline fun <AA, B> traverseEither(fa: (A) -> Either<AA, B>): Either<AA, Option<B>> =
    when (this) {
      is Some -> fa(t).map { Some(it) }
      is None -> Right(this)
    }

  inline fun <AA, B> traverseEither_(fa: (A) -> Either<AA, B>): Either<AA, Unit> =
    fold({ Right(Unit) }, { fa(it).void() })

  inline fun <AA, B> traverseValidated(fa: (A) -> Validated<AA, B>): Validated<AA, Option<B>> =
    when (this) {
      is Some -> fa(t).map { Some(it) }
      is None -> Valid(this)
    }

  inline fun <AA, B> traverseValidated_(fa: (A) -> Validated<AA, B>): Validated<AA, Unit> =
    fold({ Valid(Unit) }, { fa(it).void() })

  inline fun <B> traverseFilter(f: (A) -> Iterable<Option<B>>): List<Option<B>> =
    this.fold({ emptyList() }, { f(it).toList() })

  inline fun <AA, B> traverseFilterEither(f: (A) -> Either<AA, Option<B>>): Either<AA, Option<B>> =
    this.fold({ Right(empty()) }, f)

  inline fun <AA, B> traverseFilterValidated(f: (A) -> Validated<AA, Option<B>>): Validated<AA, Option<B>> =
    this.fold({ Valid(empty()) }, f)

  inline fun <L> toEither(ifEmpty: () -> L): Either<L, A> =
    fold({ ifEmpty().left() }, { it.right() })

  fun toList(): List<A> = fold(::emptyList) { listOf(it) }

  /**
   *  Pairs [B] with [A] returning an Option<Pair<B, A>>
   *
   *  Option<A> -> Option<Pair<B, A>>
   *
   *  ```kotlin:ank:playground
   *  import arrow.core.some
   *
   *  fun main(args: Array<String>) {
   *   val result =
   *   //sampleStart
   *   "Hello".some().tupleLeft("World")
   *   //sampleEnd
   *   println(result)
   *  }
   *  ```
   */
  fun <B> tupleLeft(b: B): Option<Pair<B, A>> =
    map { a -> Pair(b, a) }

  /**
   *  Pairs [A] with [B] returning an Option<Pair<A, B>>
   *
   *  Option<A> -> Option<Pair<A, B>>
   *
   *  ```kotlin:ank:playground
   *  import arrow.core.some
   *
   *  fun main(args: Array<String>) {
   *   val result =
   *   //sampleStart
   *   "Hello".some().tupleRight("World")
   *   //sampleEnd
   *   println(result)
   *  }
   *  ```
   */
  fun <B> tupleRight(b: B): Option<Pair<A, B>> =
    map { a -> Pair(a, b) }

  fun void(): Option<Unit> =
    mapConst(Unit)

  fun <B> zip(other: Option<B>): Option<Pair<A, B>> =
    mapN(this, other) { a, b -> a to b}

  inline fun <B, C> zip(other: Option<B>, f: (A, B) -> C): Option<C> =
    zip(other).map { a -> f(a.first, a.second)}

  inline fun <B, C> zipEval(other: Eval<Option<B>>, crossinline f: (A, B) -> C): Eval<Option<C>> =
    other.map {zip(it).map { a -> f(a.first, a.second) }}

  infix fun <X> and(value: Option<X>): Option<X> = if (isEmpty()) {
    None
  } else {
    value
  }

  override fun toString(): String = fold(
    { "Option.None" },
    { "Option.Some($it)" }
  )
}

object None : Option<Nothing>() {
  override fun isEmpty() = true

  override fun toString(): String = "Option.None"
}

data class Some<out T>(
  @Deprecated("Use value instead", ReplaceWith("value"))
  val t: T
) : Option<T>() {
  val value: T = t
  override fun isEmpty() = false

  override fun toString(): String = "Option.Some($t)"
}

/**
 * Returns the option's value if the option is nonempty, otherwise
 * return the result of evaluating `default`.
 *
 * @param default the default expression.
 */
inline fun <T> Option<T>.getOrElse(default: () -> T): T = fold({ default() }, ::identity)

/**
 * Returns this option's if the option is nonempty, otherwise
 * returns another option provided lazily by `default`.
 *
 * @param alternative the default option if this is empty.
 */
inline fun <A> Option<A>.orElse(alternative: () -> Option<A>): Option<A> = if (isEmpty()) alternative() else this

infix fun <T> Option<T>.or(value: Option<T>): Option<T> = if (isEmpty()) {
  value
} else {
  this
}

fun <T> T?.toOption(): Option<T> = this?.let { Some(it) } ?: None

inline fun <A> Boolean.maybe(f: () -> A): Option<A> =
  if (this) {
    Some(f())
  } else {
    None
  }

fun <A> A.some(): Option<A> = Some(this)

fun <A> none(): Option<A> = None

fun <A> Iterable<Option<A>>.combineAll(MA: Monoid<A>): Option<A> =
  fold(Option(MA.empty())) { acc, a ->
    acc.combine(MA, a)
  }

fun <T> Iterable<T>.firstOrNone(): Option<T> = this.firstOrNull().toOption()

inline fun <T> Iterable<T>.firstOrNone(predicate: (T) -> Boolean): Option<T> = this.firstOrNull(predicate).toOption()

fun <T> Iterable<T>.singleOrNone(): Option<T> = this.singleOrNull().toOption()

inline fun <T> Iterable<T>.singleOrNone(predicate: (T) -> Boolean): Option<T> = this.singleOrNull(predicate).toOption()

fun <T> Iterable<T>.lastOrNone(): Option<T> = this.lastOrNull().toOption()

fun <T> Iterable<T>.lastOrNone(predicate: (T) -> Boolean): Option<T> = this.lastOrNull(predicate).toOption()

fun <T> Iterable<T>.elementAtOrNone(index: Int): Option<T> = this.elementAtOrNull(index).toOption()

fun <A, B> Option<Either<A, B>>.select(f: Option<(A) -> B>): Option<B> =
  branch(f, Some(::identity))

fun <A, B, C> Option<Either<A, B>>.branch(fa: Option<(A) -> C>, fb: Option<(B) -> C>): Option<C> =
  flatMap {
    it.fold(
      { a -> Some(a).ap(fa) },
      { b -> Some(b).ap(fb) }
    )
  }

private fun Option<Boolean>.selector(): Option<Either<Unit, Unit>> =
  map { bool -> if (bool) Either.right(Unit) else Either.left(Unit) }

fun <A> Option<Boolean>.whenS(x: Option<() -> Unit>): Option<Unit> =
  selector().select(x.map { f -> { _: Unit -> f() } })

fun <A> Option<Boolean>.ifS(fl: Option<A>, fr: Option<A>): Option<A> =
  selector().branch(fl.map { { _: Unit -> it } }, fr.map { { _: Unit -> it } })

fun Option<Boolean>.orS(f: Option<Boolean>): Option<Boolean> =
  ifS(Some(true), f)

fun Option<Boolean>.andS(f: Option<Boolean>): Option<Boolean> =
  ifS(f, Some(false))

fun <A> Option<A>.combineAll(MA: Monoid<A>): A = MA.run {
  foldLeft(empty()) { acc, a -> acc.combine(a) }
}

inline fun <A> Option<A>.ensure(error: () -> Unit, predicate: (A) -> Boolean): Option<A> =
  when (this) {
    is Some ->
      if (predicate(t)) this
      else {
        error()
        None
      }
    is None -> this
  }

/**
 * Returns an Option containing all elements that are instances of specified type parameter R.
 */
inline fun <reified B> Option<*>.filterIsInstance(): Option<B> {
  val f: (Any?) -> B? = { it as? B }
  return this.mapNotNull(f)
}

inline fun <A> Option<A>.handleError(f: (Unit) -> A): Option<A> =
  handleErrorWith { Some(f(Unit)) }

inline fun <A> Option<A>.handleErrorWith(f: (Unit) -> Option<A>): Option<A> =
  if (isEmpty()) f(Unit) else this

inline fun <reified B> Option<*>.traverseFilterIsInstance(): List<Option<B>> =
  filterIterable { a -> listOf(a is B) }.map { it.map { a -> a as B } }

inline fun <E, reified B> Option<*>.traverseFilterIsInstanceEither(): Either<E, Option<B>> =
  filterEither { a -> Right(a is B) }.map { it.map { a -> a as B } }

inline fun <E, reified B> Option<*>.traverseFilterIsInstanceValidated(): Validated<E, Option<B>> =
  filterValidated { a -> Valid(a is B) }.map { it.map { a -> a as B } }

fun <A> Option<Option<A>>.flatten(): Option<A> =
  flatMap(::identity)

inline fun <A, B> Option<A>.mproduct(f: (A) -> Option<B>): Option<Pair<A, B>> =
  flatMap { a ->
    f(a).map { b -> a to b }
  }

inline fun <A> Option<Boolean>.ifM(ifTrue: () -> Option<A>, ifFalse: () -> Option<A>): Option<A> =
  flatMap { if (it) ifTrue() else ifFalse() }

fun <A, B> Option<Either<A, B>>.selectM(f: Option<(A) -> B>): Option<B> =
  flatMap {
    it.fold(
      { a -> Some(a).ap(f) },
      { b -> Some(b) }
    )
  }

inline fun <A, B> Option<A>.redeem(fe: (Unit) -> B, fb: (A) -> B): Option<B> =
  map(fb).handleError(fe)

inline fun <A, B> Option<A>.redeemWith(fe: (Unit) -> Option<B>, fb: (A) -> Option<B>): Option<B> =
  flatMap(fb).handleErrorWith(fe)

fun <A> Option<A>.replicate(n: Int, MA: Monoid<A>): Option<A> = MA.run {
  if (n <= 0) Some(empty())
  else map { a -> List(n) { a }.fold(empty()) { acc, v -> acc + v } }
}

fun <A> Option<Either<Unit, A>>.rethrow(): Option<A> =
  flatMap { it.fold({ None }, { a -> Some(a) }) }

fun <A> Option<A>.salign(SA: Semigroup<A>, b: Option<A>): Option<A> =
  align(b) {
    it.fold(::identity, ::identity) { a, b ->
      SA.run { a.combine(b) }
    }
  }

/**
 * Separate the inner [Either] value into the [Either.Left] and [Either.Right].
 *
 * @receiver Option of Either
 * @return a tuple containing Option of [Either.Left] and another Option of its [Either.Right] value.
 */
fun <A, B> Option<Either<A, B>>.separateEither(): Pair<Option<A>, Option<B>> {
  val asep = flatMap { gab -> gab.fold({ Some(it) }, { None }) }
  val bsep = flatMap { gab -> gab.fold({ None }, { Some(it) }) }
  return asep to bsep
}

/**
 * Separate the inner [Validated] value into the [Validated.Invalid] and [Validated.Valid].
 *
 * @receiver Option of Either
 * @return a tuple containing Option of [Validated.Invalid] and another Option of its [Validated.Valid] value.
 */
fun <A, B> Option<Validated<A, B>>.separateValidated(): Pair<Option<A>, Option<B>> {
  val asep = flatMap { gab -> gab.fold({ Some(it) }, { None }) }
  val bsep = flatMap { gab -> gab.fold({ None }, { Some(it) }) }
  return asep to bsep
}

fun <A> Option<Iterable<A>>.sequence(): List<Option<A>> =
  traverse(::identity)

fun <A> Option<Iterable<A>>.sequence_(): List<Unit> =
  traverse_(::identity)

fun <A, B> Option<Either<A, B>>.sequenceEither(): Either<A, Option<B>> =
  traverseEither(::identity)

fun <A, B> Option<Either<A, B>>.sequenceEither_(): Either<A, Unit> =
  traverseEither_(::identity)

fun <A, B> Option<Validated<A, B>>.sequenceValidated(): Validated<A, Option<B>> =
  traverseValidated(::identity)

fun <A, B> Option<Validated<A, B>>.sequenceValidated_(): Validated<A, Unit> =
  traverseValidated_(::identity)

fun <A, B> Option<Ior<A, B>>.unalign(): Pair<Option<A>, Option<B>> =
  unalign(::identity)

inline fun <A, B, C> Option<C>.unalign(f: (C) -> Ior<A, B>): Pair<Option<A>, Option<B>> =
  when (val option = this.map(f)) {
    is None -> None to None
    is Some -> when (val v = option.t) {
      is Ior.Left -> Some(v.value) to None
      is Ior.Right -> None to Some(v.value)
      is Ior.Both -> Some(v.leftValue) to Some(v.rightValue)
    }
  }

fun <A> Option<Iterable<A>>.unite(MA: Monoid<A>): Option<A> =
  map { iterable ->
    iterable.fold(MA)
  }

fun <A, B> Option<Either<A, B>>.uniteEither(): Option<B> =
  flatMap { either ->
    either.fold({ None }, { b -> Some(b) })
  }

fun <A, B> Option<Validated<A, B>>.uniteValidated(): Option<B> =
  flatMap { validated ->
    validated.fold({ None }, { b -> Some(b) })
  }

fun <A, B> Option<Pair<A, B>>.unzip(): Pair<Option<A>, Option<B>> =
  unzip(::identity)

inline fun <A, B, C> Option<C>.unzip(f: (C) -> Pair<A, B>): Pair<Option<A>, Option<B>> =
  fold(
    { Option.empty<A>() to Option.empty() },
    { f(it).let { pair -> Some(pair.first) to Some(pair.second) }}
  )

/**
 *  Given [A] is a sub type of [B], re-type this value from Option<A> to Option<B>
 *
 *  Option<A> -> Option<B>
 *
 *  ```kotlin:ank:playground
 *  import arrow.core.Option
 *  import arrow.core.some
 *  import arrow.core.widen
 *
 *  fun main(args: Array<String>) {
 *   val result: Option<CharSequence> =
 *   //sampleStart
 *   "Hello".some().map({ "$it World" }).widen()
 *   //sampleEnd
 *   println(result)
 *  }
 *  ```
 */
fun <B, A : B> Option<A>.widen(): Option<B> =
  this

fun <A> Option<A>.combine(SGA: Semigroup<A>, b: Option<A>): Option<A> =
  when (this) {
    is Some -> when (b) {
      is Some -> Some(SGA.run { t.combine(b.t) })
      None -> this
    }
    None -> b
  }

fun <A> Monoid.Companion.option(MA: Semigroup<A>): Monoid<Option<A>> =
  OptionMonoid(MA)

fun <A> Semigroup.Companion.option(SGA: Semigroup<A>): Semigroup<Option<A>> =
  OptionSemigroup(SGA)

private class OptionMonoid<A>(
  private val MA: Semigroup<A>
) : Monoid<Option<A>> {

  override fun Option<A>.combine(b: Option<A>): Option<A> =
    combine(MA, b)

  override fun Option<A>.maybeCombine(b: Option<A>?): Option<A> =
    b?.let { combine(MA, it) } ?: this

  override fun empty(): Option<A> = None
}

private class OptionSemigroup<A>(
  private val SGA: Semigroup<A>
) : Semigroup<Option<A>> {

  override fun Option<A>.combine(b: Option<A>): Option<A> =
    combine(SGA, b)

  override fun Option<A>.maybeCombine(b: Option<A>?): Option<A> =
    b?.let { combine(SGA, it) } ?: this
}

operator fun <A : Comparable<A>> Option<A>.compareTo(other: Option<A>): Int = fold(
  { other.fold({ 0 }, { -1 }) },
  { a1 ->
    other.fold({ 1 }, { a2 -> a1.compareTo(a2) })
  }
)<|MERGE_RESOLUTION|>--- conflicted
+++ resolved
@@ -325,17 +325,7 @@
  * Contents partially adapted from [Scala Exercises Option Tutorial](https://www.scala-exercises.org/std_lib/options)
  * Originally based on the Scala Koans.
  */
-<<<<<<< HEAD
-@Deprecated(
-  "Option will be deleted soon as it promotes the wrong message of using a slower and memory unfriendly " +
-    "abstraction when the lang provides a better one. Alternatively, if you can't support nulls, consider aliasing Either<Unit, A> " +
-    "as described here https://github.com/arrow-kt/arrow-core/issues/114#issuecomment-641211639",
-  ReplaceWith("A?")
-)
 sealed class Option<out A> {
-=======
-sealed class Option<out A> : OptionOf<A> {
->>>>>>> e0034ea9
 
   companion object {
 
