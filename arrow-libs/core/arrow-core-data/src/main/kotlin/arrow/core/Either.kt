package arrow.core

import arrow.core.Either.Companion.resolve
import arrow.core.Either.Left
import arrow.core.Either.Right
import arrow.typeclasses.Monoid
import arrow.typeclasses.Semigroup
<<<<<<< HEAD
=======
import arrow.typeclasses.Show
import arrow.typeclasses.ShowDeprecation

@Deprecated(
  message = KindDeprecation,
  level = DeprecationLevel.WARNING
)
class ForEither private constructor() {
  companion object
}

@Deprecated(
  message = KindDeprecation,
  level = DeprecationLevel.WARNING
)
typealias EitherOf<A, B> = arrow.Kind2<ForEither, A, B>

@Deprecated(
  message = KindDeprecation,
  level = DeprecationLevel.WARNING
)
typealias EitherPartialOf<A> = arrow.Kind<ForEither, A>

@Suppress("UNCHECKED_CAST", "NOTHING_TO_INLINE")
@Deprecated(
  message = KindDeprecation,
  level = DeprecationLevel.WARNING
)
inline fun <A, B> EitherOf<A, B>.fix(): Either<A, B> =
  this as Either<A, B>
>>>>>>> c04cdb56

/**
 *
 *
 * In day-to-day programming, it is fairly common to find ourselves writing functions that can fail.
 * For instance, querying a service may result in a connection issue, or some unexpected JSON response.
 *
 * To communicate these errors, it has become common practice to throw exceptions; however,
 * exceptions are not tracked in any way, shape, or form by the compiler. To see what
 * kind of exceptions (if any) a function may throw, we have to dig through the source code.
 * Then, to handle these exceptions, we have to make sure we catch them at the call site. This
 * all becomes even more unwieldy when we try to compose exception-throwing procedures.
 *
 * ```kotlin:ank:playground
 * import arrow.core.andThen
 *
 * //sampleStart
 * val throwsSomeStuff: (Int) -> Double = {x -> x.toDouble()}
 * val throwsOtherThings: (Double) -> String = {x -> x.toString()}
 * val moreThrowing: (String) -> List<String> = {x -> listOf(x)}
 * val magic = throwsSomeStuff.andThen(throwsOtherThings).andThen(moreThrowing)
 * //sampleEnd
 * fun main() {
 *  println ("magic = $magic")
 * }
 * ```
 *
 * Assume we happily throw exceptions in our code. Looking at the types of the functions above, any could throw a number of exceptions -- we do not know. When we compose, exceptions from any of the constituent
 * functions can be thrown. Moreover, they may throw the same kind of exception
 * (e.g., `IllegalArgumentException`) and, thus, it gets tricky tracking exactly where an exception came from.
 *
 * How then do we communicate an error? By making it explicit in the data type we return.
 *
 * ## Either vs Validated
 *
 * In general, `Validated` is used to accumulate errors, while `Either` is used to short-circuit a computation
 * upon the first error. For more information, see the `Validated` vs `Either` section of the `Validated` documentation.
 *
 * By convention, the right side of an `Either` is used to hold successful values.
 *
 * ```kotlin:ank:playground
 * import arrow.core.Either
 *
 * val right: Either<String, Int> =
 * //sampleStart
 *  Either.Right(5)
 * //sampleEnd
 * fun main() {
 *  println(right)
 * }
 * ```
 *
 * ```kotlin:ank:playground
 * import arrow.core.Either
 *
 * val left: Either<String, Int> =
 * //sampleStart
 *  Either.Left("Something went wrong")
 * //sampleEnd
 * fun main() {
 *  println(left)
 * }
 * ```
 * Because `Either` is right-biased, it is possible to define a Monad instance for it.
 *
 * Since we only ever want the computation to continue in the case of `Right` (as captured by the right-bias nature),
 * we fix the left type parameter and leave the right one free.
 *
 * So, the map and flatMap methods are right-biased:
 *
 * ```kotlin:ank:playground
 * import arrow.core.Either
 * import arrow.core.flatMap
 *
 * //sampleStart
 * val right: Either<String, Int> = Either.Right(5)
 * val value = right.flatMap{ Either.Right(it + 1) }
 * //sampleEnd
 * fun main() {
 *  println("value = $value")
 * }
 * ```
 *
 * ```kotlin:ank:playground
 * import arrow.core.Either
 * import arrow.core.flatMap
 *
 * //sampleStart
 * val left: Either<String, Int> = Either.Left("Something went wrong")
 * val value = left.flatMap{ Either.Right(it + 1) }
 * //sampleEnd
 * fun main() {
 *  println("value = $value")
 * }
 * ```
 *
 * ## Using Either instead of exceptions
 *
 * As a running example, we will have a series of functions that will:
 *
 * * Parse a string into an integer
 * * Calculate the reciprocal
 * * Convert the reciprocal into a string
 *
 * Using exception-throwing code, we could write something like this:
 *
 * ```kotlin:ank
 * import arrow.core.Either
 * import arrow.core.flatMap
 *
 * //sampleStart
 * fun parse(s: String): Int =
 *   if (s.matches(Regex("-?[0-9]+"))) s.toInt()
 *   else throw NumberFormatException("$s is not a valid integer.")
 *
 * fun reciprocal(i: Int): Double =
 *   if (i == 0) throw IllegalArgumentException("Cannot take reciprocal of 0.")
 *   else 1.0 / i
 *
 * fun stringify(d: Double): String = d.toString()
 * //sampleEnd
 * ```
 *
 * Instead, let's make the fact that some of our functions can fail explicit in the return type.
 *
 * ```kotlin:ank
 * import arrow.core.Either
 * import arrow.core.flatMap
 * import arrow.core.left
 * import arrow.core.right
 *
 * //sampleStart
 * // Either Style
 * fun parse(s: String): Either<NumberFormatException, Int> =
 *   if (s.matches(Regex("-?[0-9]+"))) Either.Right(s.toInt())
 *   else Either.Left(NumberFormatException("$s is not a valid integer."))
 *
 * fun reciprocal(i: Int): Either<IllegalArgumentException, Double> =
 *   if (i == 0) Either.Left(IllegalArgumentException("Cannot take reciprocal of 0."))
 *   else Either.Right(1.0 / i)
 *
 * fun stringify(d: Double): String = d.toString()
 *
 * fun magic(s: String): Either<Exception, String> =
 *   parse(s).flatMap { reciprocal(it) }.map { stringify(it) }
 * //sampleEnd
 * ```
 *
 * These calls to `parse` return a `Left` and `Right` value
 *
 * ```kotlin:ank:playground
 * import arrow.core.Either
 *
 * fun parse(s: String): Either<NumberFormatException, Int> =
 *   if (s.matches(Regex("-?[0-9]+"))) Either.Right(s.toInt())
 *   else Either.Left(NumberFormatException("$s is not a valid integer."))
 *
 * //sampleStart
 * val notANumber = parse("Not a number")
 * val number2 = parse("2")
 * //sampleEnd
 * fun main() {
 *  println("notANumber = $notANumber")
 *  println("number2 = $number2")
 * }
 * ```
 *
 * Now, using combinators like `flatMap` and `map`, we can compose our functions together.
 *
 * ```kotlin:ank:playground
 * import arrow.core.Either
 * import arrow.core.flatMap
 *
 * fun parse(s: String): Either<NumberFormatException, Int> =
 *   if (s.matches(Regex("-?[0-9]+"))) Either.Right(s.toInt())
 *   else Either.Left(NumberFormatException("$s is not a valid integer."))
 *
 * fun reciprocal(i: Int): Either<IllegalArgumentException, Double> =
 *   if (i == 0) Either.Left(IllegalArgumentException("Cannot take reciprocal of 0."))
 *   else Either.Right(1.0 / i)
 *
 * fun stringify(d: Double): String = d.toString()
 *
 * fun magic(s: String): Either<Exception, String> =
 *   parse(s).flatMap{ reciprocal(it) }.map{ stringify(it) }
 *
 * //sampleStart
 * val magic0 = magic("0")
 * val magic1 = magic("1")
 * val magicNotANumber = magic("Not a number")
 * //sampleEnd
 * fun main() {
 *  println("magic0 = $magic0")
 *  println("magic1 = $magic1")
 *  println("magicNotANumber = $magicNotANumber")
 * }
 * ```
 *
 * In the following exercise, we pattern-match on every case in which the `Either` returned by `magic` can be in.
 * Note the `when` clause in the `Left` - the compiler will complain if we leave that out because it knows that,
 * given the type `Either[Exception, String]`, there can be inhabitants of `Left` that are not
 * `NumberFormatException` or `IllegalArgumentException`. You should also notice that we are using
 * [SmartCast](https://kotlinlang.org/docs/reference/typecasts.html#smart-casts) for accessing `Left` and `Right`
 * values.
 *
 * ```kotlin:ank:playground
 * import arrow.core.Either
 * import arrow.core.flatMap
 *
 * fun parse(s: String): Either<NumberFormatException, Int> =
 *   if (s.matches(Regex("-?[0-9]+"))) Either.Right(s.toInt())
 *   else Either.Left(NumberFormatException("$s is not a valid integer."))
 *
 * fun reciprocal(i: Int): Either<IllegalArgumentException, Double> =
 *   if (i == 0) Either.Left(IllegalArgumentException("Cannot take reciprocal of 0."))
 *   else Either.Right(1.0 / i)
 *
 * fun stringify(d: Double): String = d.toString()
 *
 * fun magic(s: String): Either<Exception, String> =
 *   parse(s).flatMap{ reciprocal(it) }.map{ stringify(it) }
 *
 * //sampleStart
 * val x = magic("2")
 * val value = when(x) {
 *   is Either.Left -> when (x.value) {
 *     is NumberFormatException -> "Not a number!"
 *     is IllegalArgumentException -> "Can't take reciprocal of 0!"
 *     else -> "Unknown error"
 *   }
 *   is Either.Right -> "Got reciprocal: ${x.value}"
 * }
 * //sampleEnd
 * fun main() {
 *  println("value = $value")
 * }
 * ```
 *
 * Instead of using exceptions as our error value, let's instead enumerate explicitly the things that
 * can go wrong in our program.
 *
 * ```kotlin:ank
 * import arrow.core.Either
 * import arrow.core.flatMap
 * //sampleStart
 * // Either with ADT Style
 *
 * sealed class Error {
 *   object NotANumber : Error()
 *   object NoZeroReciprocal : Error()
 * }
 *
 * fun parse(s: String): Either<Error, Int> =
 *   if (s.matches(Regex("-?[0-9]+"))) Either.Right(s.toInt())
 *   else Either.Left(Error.NotANumber)
 *
 * fun reciprocal(i: Int): Either<Error, Double> =
 *   if (i == 0) Either.Left(Error.NoZeroReciprocal)
 *   else Either.Right(1.0 / i)
 *
 * fun stringify(d: Double): String = d.toString()
 *
 * fun magic(s: String): Either<Error, String> =
 *   parse(s).flatMap{reciprocal(it)}.map{ stringify(it) }
 * //sampleEnd
 * ```
 *
 * For our little module, we enumerate any and all errors that can occur. Then, instead of using
 * exception classes as error values, we use one of the enumerated cases. Now, when we pattern match,
 * we are able to comphrensively handle failure without resulting in an `else` branch; moreover,
 * since Error is sealed, no outside code can add additional subtypes that we might fail to handle.
 *
 * ```kotlin:ank:playground
 * import arrow.core.Either
 * import arrow.core.flatMap
 *
 * sealed class Error {
 *  object NotANumber : Error()
 *  object NoZeroReciprocal : Error()
 * }
 *
 * fun parse(s: String): Either<Error, Int> =
 *   if (s.matches(Regex("-?[0-9]+"))) Either.Right(s.toInt())
 *   else Either.Left(Error.NotANumber)
 *
 * fun reciprocal(i: Int): Either<Error, Double> =
 *   if (i == 0) Either.Left(Error.NoZeroReciprocal)
 *   else Either.Right(1.0 / i)
 *
 * fun stringify(d: Double): String = d.toString()
 *
 * fun magic(s: String): Either<Error, String> =
 *   parse(s).flatMap{ reciprocal(it) }.map{ stringify(it) }
 *
 * //sampleStart
 * val x = magic("2")
 * val value = when(x) {
 *   is Either.Left -> when (x.value) {
 *     is Error.NotANumber -> "Not a number!"
 *     is Error.NoZeroReciprocal -> "Can't take reciprocal of 0!"
 *   }
 *   is Either.Right -> "Got reciprocal: ${x.value}"
 * }
 * //sampleEnd
 * fun main() {
 *  println("value = $value")
 * }
 * ```
 *
 * ## Either.catch exceptions
 *
 * Sometimes you do need to interact with code that can potentially throw exceptions. In such cases, you should mitigate the possibility that an exception can be thrown. You can do so by using the `catch` function.
 *
 * Example:
 *
 * ```kotlin:ank:playground
 * import arrow.core.Either
 *
 * //sampleStart
 * fun potentialThrowingCode(): String = throw RuntimeException("Blow up!")
 *
 * suspend fun makeSureYourLogicDoesNotHaveSideEffects(): Either<Error, String> =
 *   Either.catch { potentialThrowingCode() }.mapLeft { Error.SpecificError }
 * //sampleEnd
 * suspend fun main() {
 *   println("makeSureYourLogicDoesNotHaveSideEffects().isLeft() = ${makeSureYourLogicDoesNotHaveSideEffects().isLeft()}")
 * }
 *
 * sealed class Error {
 *   object SpecificError : Error()
 * }
 * ```
 *
 * ## Resolve Either into one type of value
 * In some cases you can not use Either as a value. For instance, when you need to respond to an HTTP request. To resolve Either into one type of value, you can use the resolve function.
 * In the case of an HTTP endpoint you most often need to return some (framework specific) response object which holds the result of the request. The result can be expected and positive, this is the success flow.
 * Or the result can be expected but negative, this is the error flow. Or the result can be unexpected and negative, in this case an unhandled exception was thrown.
 * In all three cases, you want to use the same kind of response object. But probably you want to respond slightly different in each case. This can be achieved by providing specific functions for the success, error and throwable cases.
 *
 * Example:
 *
 * ```kotlin:ank:playground
 * import arrow.core.Either
 * import arrow.core.flatMap
 * import arrow.core.left
 * import arrow.core.right
 *
 * //sampleStart
 * suspend fun httpEndpoint(request: String = "Hello?") =
 *   Either.resolve(
 *     f = {
 *       if (request == "Hello?") "HELLO WORLD!".right()
 *       else Error.SpecificError.left()
 *     },
 *     success = { a -> handleSuccess({ a: Any -> log(Level.INFO, "This is a: $a") }, a) },
 *     error = { e -> handleError({ e: Any -> log(Level.WARN, "This is e: $e") }, e) },
 *     throwable = { throwable -> handleThrowable({ throwable: Throwable -> log(Level.ERROR, "Log the throwable: $throwable.") }, throwable) },
 *     unrecoverableState = { _ -> Unit.right() }
 *   )
 * //sampleEnd
 * suspend fun main() {
 *  println("httpEndpoint().status = ${httpEndpoint().status}")
 * }
 *
 * @Suppress("UNUSED_PARAMETER")
 * suspend fun <A> handleSuccess(log: suspend (a: A) -> Either<Throwable, Unit>, a: A): Either<Throwable, Response> =
 *   Either.catch {
 *     Response.Builder(HttpStatus.OK)
 *       .header(CONTENT_TYPE, CONTENT_TYPE_APPLICATION_JSON)
 *       .body(a)
 *       .build()
 *   }
 *
 * @Suppress("UNUSED_PARAMETER")
 * suspend fun <E> handleError(log: suspend (e: E) -> Either<Throwable, Unit>, e: E): Either<Throwable, Response> =
 *   createErrorResponse(HttpStatus.NOT_FOUND, ErrorResponse("$ERROR_MESSAGE_PREFIX $e"))
 *
 * suspend fun handleThrowable(log: suspend (throwable: Throwable) -> Either<Throwable, Unit>, throwable: Throwable): Either<Throwable, Response> =
 *   log(throwable)
 *     .flatMap { createErrorResponse(HttpStatus.INTERNAL_SERVER_ERROR, ErrorResponse("$THROWABLE_MESSAGE_PREFIX $throwable")) }
 *
 * suspend fun createErrorResponse(httpStatus: HttpStatus, errorResponse: ErrorResponse): Either<Throwable, Response> =
 *   Either.catch {
 *     Response.Builder(httpStatus)
 *       .header(CONTENT_TYPE, CONTENT_TYPE_APPLICATION_JSON)
 *       .body(errorResponse)
 *       .build()
 *   }
 *
 * suspend fun log(level: Level, message: String): Either<Throwable, Unit> =
 *   Unit.right() // Should implement logging.
 *
 * enum class HttpStatus(val value: Int) { OK(200), NOT_FOUND(404), INTERNAL_SERVER_ERROR(500) }
 *
 * class Response private constructor(
 *   val status: HttpStatus,
 *   val headers: Map<String, String>,
 *   val body: Any?
 * ) {
 *
 *   data class Builder(
 *     val status: HttpStatus,
 *     var headers: Map<String, String> = emptyMap(),
 *     var body: Any? = null
 *   ) {
 *     fun header(key: String, value: String) = apply { this.headers = this.headers + mapOf<String, String>(key to value) }
 *     fun body(body: Any?) = apply { this.body = body }
 *     fun build() = Response(status, headers, body)
 *   }
 * }
 *
 * val CONTENT_TYPE = "Content-Type"
 * val CONTENT_TYPE_APPLICATION_JSON = "application/json"
 * val ERROR_MESSAGE_PREFIX = "An error has occurred. The error is:"
 * val THROWABLE_MESSAGE_PREFIX = "An exception was thrown. The exception is:"
 * sealed class Error {
 *   object SpecificError : Error()
 * }
 * data class ErrorResponse(val errorMessage: String)
 * enum class Level { INFO, WARN, ERROR }
 * ```
 *
 * There are far more use cases for the resolve function, the HTTP endpoint example is just one of them.
 *
 * ## Syntax
 *
 * Either can also map over the `left` value with `mapLeft`, which is similar to map, but applies on left instances.
 *
 * ```kotlin:ank:playground
 * import arrow.core.Either
 *
 * //sampleStart
 * val r : Either<Int, Int> = Either.Right(7)
 * val rightMapLeft = r.mapLeft {it + 1}
 * val l: Either<Int, Int> = Either.Left(7)
 * val leftMapLeft = l.mapLeft {it + 1}
 * //sampleEnd
 * fun main() {
 *  println("rightMapLeft = $rightMapLeft")
 *  println("leftMapLeft = $leftMapLeft")
 * }
 * ```
 *
 * `Either<A, B>` can be transformed to `Either<B,A>` using the `swap()` method.
 *
 * ```kotlin:ank:playground
 * import arrow.core.Either.Left
 * import arrow.core.Either
 *
 * //sampleStart
 * val r: Either<String, Int> = Either.Right(7)
 * val swapped = r.swap()
 * //sampleEnd
 * fun main() {
 *  println("swapped = $swapped")
 * }
 * ```
 *
 * For using Either's syntax on arbitrary data types.
 * This will make possible to use the `left()`, `right()`, `contains()`, `getOrElse()` and `getOrHandle()` methods:
 *
 * ```kotlin:ank:playground
 * import arrow.core.right
 *
 * val right7 =
 * //sampleStart
 *   7.right()
 * //sampleEnd
 * fun main() {
 *  println(right7)
 * }
 * ```
 *
 * ```kotlin:ank:playground
 * import arrow.core.left
 *
 *  val leftHello =
 * //sampleStart
 *  "hello".left()
 * //sampleEnd
 * fun main() {
 *  println(leftHello)
 * }
 * ```
 *
 * ```kotlin:ank:playground
 * import arrow.core.right
 * import arrow.core.contains
 *
 * //sampleStart
 * val x = 7.right()
 * val contains7 = x.contains(7)
 * //sampleEnd
 * fun main() {
 *  println("contains7 = $contains7")
 * }
 * ```
 *
 * ```kotlin:ank:playground
 * import arrow.core.left
 * import arrow.core.getOrElse
 *
 * //sampleStart
 * val x = "hello".left()
 * val getOr7 = x.getOrElse { 7 }
 * //sampleEnd
 * fun main() {
 *  println("getOr7 = $getOr7")
 * }
 * ```
 *
 * ```kotlin:ank:playground
 * import arrow.core.left
 * import arrow.core.getOrHandle
 *
 * //sampleStart
 * val x = "hello".left()
 * val value = x.getOrHandle { "$it world!" }
 * //sampleEnd
 * fun main() {
 *  println("value = $value")
 * }
 * ```
 *
 * For creating Either instance based on a predicate, use `Either.conditionally()` method. It will evaluate an expression
 * passed as first parameter, in case the expression evaluates to `false` it will give an `Either.Left<L>` build from the second parameter.
 * If the expression evaluates to a `true` it will take the third parameter and give an `Either.Right<R>`:
 *
 * ```kotlin:ank:playground
 * import arrow.core.Either
 *
 * val value =
 * //sampleStart
 *  Either.conditionally(true, { "Error" }, { 42 })
 * //sampleEnd
 * fun main() {
 *  println(value)
 * }
 * ```
 *
 * ```kotlin:ank:playground
 * import arrow.core.Either
 *
 * val value =
 * //sampleStart
 *  Either.conditionally(false, { "Error" }, { 42 })
 * //sampleEnd
 * fun main() {
 *  println(value)
 * }
 * ```
 *
 * Another operation is `fold`. This operation will extract the value from the Either, or provide a default if the value is `Left`
 *
 * ```kotlin:ank:playground
 * import arrow.core.Either
 * import arrow.core.right
 *
 * //sampleStart
 * val x : Either<Int, Int> = 7.right()
 * val fold = x.fold({ 1 }, { it + 3 })
 * //sampleEnd
 * fun main() {
 *  println("fold = $fold")
 * }
 * ```
 *
 * ```kotlin:ank:playground
 * import arrow.core.Either
 * import arrow.core.left
 *
 * //sampleStart
 * val y : Either<Int, Int> = 7.left()
 * val fold = y.fold({ 1 }, { it + 3 })
 * //sampleEnd
 * fun main() {
 *  println("fold = $fold")
 * }
 * ```
 *
 * The `getOrHandle()` operation allows the transformation of an `Either.Left` value to a `Either.Right` using
 * the value of `Left`. This can be useful when mapping to a single result type is required like `fold()`, but without
 * the need to handle `Either.Right` case.
 *
 * As an example, we want to map an `Either<Throwable, Int>` to a proper HTTP status code:
 *
 * ```kotlin:ank:playground
 * import arrow.core.Either
 * import arrow.core.getOrHandle
 *
 * //sampleStart
 * val r: Either<Throwable, Int> = Either.Left(NumberFormatException())
 * val httpStatusCode = r.getOrHandle {
 *   when(it) {
 *     is NumberFormatException -> 400
 *     else -> 500
 *   }
 * }
 * //sampleEnd
 * fun main() {
 *  println("httpStatusCode = $httpStatusCode")
 * }
 * ```
 *
 * The ```leftIfNull``` operation transforms a null `Either.Right` value to the specified ```Either.Left``` value.
 * If the value is non-null, the value wrapped into a non-nullable ```Either.Right``` is returned (very useful to
 * skip null-check further down the call chain).
 * If the operation is called on an ```Either.Left```, the same ```Either.Left``` is returned.
 *
 * See the examples below:
 *
 * ```kotlin:ank:playground
 * import arrow.core.Either.Right
 * import arrow.core.leftIfNull
 *
 * val value =
 * //sampleStart
 *  Right(12).leftIfNull({ -1 })
 * //sampleEnd
 * fun main() {
 *  println(value)
 * }
 * ```
 *
 * ```kotlin:ank:playground
 * import arrow.core.Either.Right
 * import arrow.core.leftIfNull
 *
 * val value =
 * //sampleStart
 *  Right(null).leftIfNull({ -1 })
 * //sampleEnd
 * fun main() {
 *  println(value)
 * }
 * ```
 *
 * ```kotlin:ank:playground
 * import arrow.core.Either.Left
 * import arrow.core.leftIfNull
 *
 * val value =
 * //sampleStart
 *  Left(12).leftIfNull({ -1 })
 * //sampleEnd
 * fun main() {
 *  println(value)
 * }
 * ```
 *
 * Another useful operation when working with null is `rightIfNotNull`.
 * If the value is null, it will be transformed to the specified `Either.Left` and, if it's not null, the type will
 * be wrapped to `Either.Right`.
 *
 * Example:
 *
 * ```kotlin:ank:playground
 * import arrow.core.rightIfNotNull
 *
 * val value =
 * //sampleStart
 *  "value".rightIfNotNull { "left" }
 * //sampleEnd
 * fun main() {
 *  println(value)
 * }
 * ```
 *
 * ```kotlin:ank:playground
 * import arrow.core.rightIfNotNull
 *
 * val value =
 * //sampleStart
 *  null.rightIfNotNull { "left" }
 * //sampleEnd
 * fun main() {
 *  println(value)
 * }
 * ```
 *
 * The inverse of `rightIfNotNull`, `rightIfNull`.
 * If the value is null it will be transformed to the specified `Either.right` and the type will be `Nothing?`.
 * If the value is not null than it will be transformed to the specified `Either.Left`.
 *
 * Example:
 *
 * ```kotlin:ank:playground
 * import arrow.core.rightIfNull
 *
 * val value =
 * //sampleStart
 *  "value".rightIfNull { "left" }
 * //sampleEnd
 * fun main() {
 *  println(value)
 * }
 * ```
 *
 * ```kotlin:ank:playground
 * import arrow.core.rightIfNull
 *
 * val value =
 * //sampleStart
 *  null.rightIfNull { "left" }
 * //sampleEnd
 * fun main() {
 *  println(value)
 * }
 * ```
 *
 * Arrow contains `Either` instances for many useful typeclasses that allows you to use and transform right values.
 * Option does not require a type parameter with the following functions, but it is specifically used for Either.Left
 *
 * [`Functor`](../../../../arrow/typeclasses/functor/)
 *
 * Transforming the inner contents
 *
 * ```kotlin:ank:playground
 * import arrow.core.Either.Left
 *
 * val value =
 * //sampleStart
 *  Right(1).map{ it + 1 }
 * //sampleEnd
 * fun main() {
 *  println(value)
 * }
 * ```
 *
 * [`Applicative`](../../../../arrow/typeclasses/applicative/)
 *
 * Computing over independent values
 *
 * ```kotlin:ank:playground
 * import arrow.core.Either
 * import arrow.core.zip
 *
 * val value =
 * //sampleStart
 *  Either.Right(1).zip(Either.Right("a"), Either.Right(2.0), ::Triple)
 * //sampleEnd
 * fun main() {
 *  println(value)
 * }
 * ```
 *
 * [`Monad`](../../../../arrow/typeclasses/monad/)
 *
 * Computing over dependent values ignoring absence
 *
 *
 * ```kotlin:ank:playground
 * import arrow.core.Either
 * import arrow.core.computations.either
 *
 * suspend fun main() {
 * val value =
 * //sampleStart
 *  either<Int, Int> {
 *   val a = Either.Right(1).bind()
 *   val b = Either.Right(1 + a).bind()
 *   val c = Either.Right(1 + b).bind()
 *   a + b + c
 *  }
 * //sampleEnd
 *  println(value)
 * }
 * ```
 *
 */
sealed class Either<out A, out B> {

  /**
   * Returns `true` if this is a [Right], `false` otherwise.
   * Used only for performance instead of fold.
   */
  internal abstract val isRight: Boolean

  /**
   * Returns `true` if this is a [Left], `false` otherwise.
   * Used only for performance instead of fold.
   */
  internal abstract val isLeft: Boolean

  fun isLeft(): Boolean = isLeft

  fun isRight(): Boolean = isRight

  /**
   * Applies `ifLeft` if this is a [Left] or `ifRight` if this is a [Right].
   *
   * Example:
   * ```
   * val result: Either<Exception, Value> = possiblyFailingOperation()
   * result.fold(
   *      { log("operation failed with $it") },
   *      { log("operation succeeded with $it") }
   * )
   * ```
   *
   * @param ifLeft the function to apply if this is a [Left]
   * @param ifRight the function to apply if this is a [Right]
   * @return the results of applying the function
   */
  inline fun <C> fold(ifLeft: (A) -> C, ifRight: (B) -> C): C = when (this) {
    is Right -> ifRight(value)
    is Left -> ifLeft(value)
  }

  inline fun <C> foldLeft(initial: C, rightOperation: (C, B) -> C): C =
    when (this) {
      is Right -> rightOperation(initial, value)
      is Left -> initial
    }

  inline fun <C> foldRight(initial: Eval<C>, crossinline rightOperation: (B, Eval<C>) -> Eval<C>): Eval<C> =
    when (this) {
      is Right -> Eval.defer { rightOperation(value, initial) }
      is Left -> initial
    }

  fun <C> foldMap(MN: Monoid<C>, f: (B) -> C): C = MN.run {
    foldLeft(MN.empty()) { b, a -> b.combine(f(a)) }
  }

  inline fun <C> bifoldLeft(c: C, f: (C, A) -> C, g: (C, B) -> C): C =
    fold({ f(c, it) }, { g(c, it) })

  inline fun <C> bifoldRight(c: Eval<C>, f: (A, Eval<C>) -> Eval<C>, g: (B, Eval<C>) -> Eval<C>): Eval<C> =
    fold({ f(it, c) }, { g(it, c) })

  inline fun <C> bifoldMap(MN: Monoid<C>, f: (A) -> C, g: (B) -> C): C = MN.run {
    bifoldLeft(MN.empty(), { c, a -> c.combine(f(a)) }, { c, b -> c.combine(g(b)) })
  }

  /**
   * If this is a `Left`, then return the left value in `Right` or vice versa.
   *
   * Example:
   * ```
   * Left("left").swap()   // Result: Right("left")
   * Right("right").swap() // Result: Left("right")
   * ```
   */
  fun swap(): Either<B, A> =
    fold({ Right(it) }, { Left(it) })

  /**
   * The given function is applied if this is a `Right`.
   *
   * Example:
   * ```
   * Right(12).map { "flower" } // Result: Right("flower")
   * Left(12).map { "flower" }  // Result: Left(12)
   * ```
   */
  inline fun <C> map(f: (B) -> C): Either<A, C> =
    flatMap { Right(f(it)) }

  /**
   * The given function is applied if this is a `Left`.
   *
   * Example:
   * ```
   * Right(12).mapLeft { "flower" } // Result: Right(12)
   * Left(12).mapLeft { "flower" }  // Result: Left("flower)
   * ```
   */
  inline fun <C> mapLeft(f: (A) -> C): Either<C, B> =
    fold({ Left(f(it)) }, { Right(it) })

  /**
   * Map over Left and Right of this Either
   */
  inline fun <C, D> bimap(leftOperation: (A) -> C, rightOperation: (B) -> D): Either<C, D> =
    fold({ Left(leftOperation(it)) }, { Right(rightOperation(it)) })

  /**
   * Returns `false` if [Left] or returns the result of the application of
   * the given predicate to the [Right] value.
   *
   * Example:
   * ```
   * Right(12).exists { it > 10 } // Result: true
   * Right(7).exists { it > 10 }  // Result: false
   *
   * val left: Either<Int, Int> = Left(12)
   * left.exists { it > 10 }      // Result: false
   * ```
   */
  inline fun exists(predicate: (B) -> Boolean): Boolean =
    fold({ false }, predicate)

  /**
   * Returns the right value if it exists, otherwise null
   *
   * Example:
   * ```kotlin:ank:playground
   * import arrow.core.Either.Left
   * import arrow.core.Either.Right
   *
   * //sampleStart
   * val right = Right(12).orNull() // Result: 12
   * val left = Left(12).orNull()   // Result: null
   * //sampleEnd
   * fun main() {
   *   println("right = $right")
   *   println("left = $left")
   * }
   * ```
   */
  fun orNull(): B? = fold({ null }, { it })

  /**
   *  Applies [f] to an [B] inside [Either] and returns the [Either] structure with a tuple of the [B] value and the
   *  computed [C] value as result of applying [f]
   *
   *  ```kotlin:ank:playground
   *  import arrow.core.*
   *
   *  fun main(args: Array<String>) {
   *   val result =
   *   //sampleStart
   *   "Hello".right().fproduct<String>({ "$it World" })
   *   //sampleEnd
   *   println(result)
   *  }
   *  ```
   */
  fun <C> fproduct(f: (B) -> C): Either<A, Pair<B, C>> =
    map { b -> b to f(b) }

  /**
   *  Pairs [C] with [B] returning a Either<A, Pair<C, B>>
   *
   *  ```kotlin:ank:playground
   *  import arrow.core.*
   *
   *  fun main(args: Array<String>) {
   *   val result =
   *   //sampleStart
   *   "Hello".left().tupleLeft<String>("World")
   *   //sampleEnd
   *   println(result)
   *  }
   *  ```
   */
  fun <C> tupleLeft(c: C): Either<A, Pair<C, B>> =
    map { b -> c to b }

  /**
   *  Pairs [C] with [B] returning a Either<A, Pair<B, C>>
   *
   *  ```kotlin:ank:playground
   *  import arrow.core.*
   *
   *  fun main(args: Array<String>) {
   *   val result =
   *   //sampleStart
   *   "Hello".left().tupleRight<String>("World")
   *   //sampleEnd
   *   println(result)
   *  }
   *  ```
   */
  fun <C> tupleRight(c: C): Either<A, Pair<B, C>> =
    map { b -> b to c }

  fun replicate(n: Int): Either<A, List<B>> =
    if (n <= 0) emptyList<B>().right()
    else when (this) {
      is Left -> this
      is Right -> List(n) { this.value }.right()
    }

  inline fun <C> traverse(fa: (B) -> Iterable<C>): List<Either<A, C>> =
    fold({ emptyList() }, { fa(it).map { Right(it) } })

  inline fun <AA, C> traverseValidated(fa: (B) -> Validated<AA, C>): Validated<AA, Either<A, C>> =
    when (this) {
      is Right -> fa(this.value).map { Right(it) }
      is Left -> this.valid()
    }

  inline fun <AA, C> bitraverse(fe: (A) -> Iterable<AA>, fa: (B) -> Iterable<C>): List<Either<AA, C>> =
    fold({ fe(it).map { Left(it) } }, { fa(it).map { Right(it) } })

  inline fun <AA, C, D> bitraverseValidated(
    fe: (A) -> Validated<AA, C>,
    fa: (B) -> Validated<AA, D>
  ): Validated<AA, Either<C, D>> =
    fold({ fe(it).map { Left(it) } }, { fa(it).map { Right(it) } })

  inline fun findOrNull(predicate: (B) -> Boolean): B? =
    when (this) {
      is Right -> if (predicate(this.value)) this.value else null
      is Left -> null
    }

  inline fun all(predicate: (B) -> Boolean): Boolean =
    fold({ true }, predicate)

  fun isEmpty(): Boolean = isLeft

  fun isNotEmpty(): Boolean = isRight

  /**
   * The left side of the disjoint union, as opposed to the [Right] side.
   */
  data class Left<out A> constructor(val value: A) : Either<A, Nothing>() {
    override val isLeft = true
    override val isRight = false

    override fun toString(): String = "Either.Left($value)"

    companion object
  }

  /**
   * The right side of the disjoint union, as opposed to the [Left] side.
   */
  data class Right<out B> constructor(val value: B) : Either<Nothing, B>() {
    override val isLeft = false
    override val isRight = true

    override fun toString(): String = "Either.Right($value)"

    companion object
  }

  override fun toString(): String = fold(
    { "Either.Left($it)" },
    { "Either.Right($it)" }
  )

  fun toValidatedNel(): ValidatedNel<A, B> =
    fold({ Validated.invalidNel(it) }, ::Valid)

  fun toValidated(): Validated<A, B> =
    fold({ it.invalid() }, { it.valid() })

  companion object {

    @PublishedApi
    internal val leftUnit: Either<Unit, Nothing> =
      Left(Unit)

    @PublishedApi
    internal val unit: Either<Nothing, Unit> = Right(Unit)

    fun <A> fromNullable(a: A?): Either<Unit, A> = a?.right() ?: Unit.left()

    tailrec fun <L, A, B> tailRecM(a: A, f: (A) -> Either<L, Either<A, B>>): Either<L, B> {
      return when (val ev = f(a)) {
        is Left -> Left(ev.value)
        is Right -> {
          when (val b = ev.value) {
            is Left -> tailRecM(b.value, f)
            is Right -> Right(b.value)
          }
        }
      }
    }

    /**
     * Will create an [Either] from the result of evaluating the first parameter using the functions
     * provided on second and third parameters. Second parameter represents function for creating
     * an [Either.Left] in case of a false result of evaluation and third parameter will be used
     * to create a [Either.Right] in case of a true result.
     *
     * @param test expression to evaluate and build an [Either]
     * @param ifFalse function to create a [Either.Left] in case of false result of test
     * @param ifTrue function to create a [Either.Right] in case of true result of test
     *
     * @return [Either.Right] if evaluation succeed, [Either.Left] otherwise
     */
    inline fun <L, R> conditionally(test: Boolean, ifFalse: () -> L, ifTrue: () -> R): Either<L, R> =
      if (test) Right(ifTrue()) else Left(ifFalse())

    inline fun <R> catch(f: () -> R): Either<Throwable, R> =
      try {
        f().right()
      } catch (t: Throwable) {
        t.nonFatalOrThrow().left()
      }

    inline fun <R> catchAndFlatten(f: () -> Either<Throwable, R>): Either<Throwable, R> =
      catch(f).fold({ it.left() }, { it })

    inline fun <L, R> catch(fe: (Throwable) -> L, f: () -> R): Either<L, R> =
      try {
        f().right()
      } catch (t: Throwable) {
        fe(t.nonFatalOrThrow()).left()
      }

<<<<<<< HEAD
=======
    @Deprecated("Use the inline version. Hidden for binary compat", level = DeprecationLevel.HIDDEN)
    suspend inline fun <E, A, B> resolve(
      f: suspend () -> Either<E, A>,
      success: suspend (a: A) -> Either<Throwable, B>,
      error: suspend (e: E) -> Either<Throwable, B>,
      throwable: suspend (throwable: Throwable) -> Either<Throwable, B>,
      unrecoverableState: suspend (throwable: Throwable) -> Either<Throwable, Unit>
    ): B =
      catch { f() }
        .fold(
          { t: Throwable -> throwable(t) },
          { it.fold({ e: E -> catchAndFlatten { error(e) } }, { a: A -> catchAndFlatten { success(a) } }) })
        .fold({ t: Throwable -> throwable(t) }, { b: B -> b.right() })
        .fold({ t: Throwable -> unrecoverableState(t); throw t }, { b: B -> b })

>>>>>>> c04cdb56
    /**
     * The resolve function can resolve any suspended function that yields an Either into one type of value.
     *
     * @param f the function that needs to be resolved.
     * @param success the function to apply if [f] yields a success of type [A].
     * @param error the function to apply if [f] yields an error of type [E].
     * @param throwable the function to apply if [f] throws a [Throwable].
     * Throwing any [Throwable] in the [throwable] function will render the [resolve] function nondeterministic.
     * @param unrecoverableState the function to apply if [resolve] is in an unrecoverable state.
     * @return the result of applying the [resolve] function.
     */
    inline fun <E, A, B> resolve(
      f: () -> Either<E, A>,
      success: (a: A) -> Either<Throwable, B>,
      error: (e: E) -> Either<Throwable, B>,
      throwable: (throwable: Throwable) -> Either<Throwable, B>,
      unrecoverableState: (throwable: Throwable) -> Either<Throwable, Unit>
    ): B =
      catch(f)
        .fold(
          { t: Throwable -> throwable(t) },
          { it.fold({ e: E -> catchAndFlatten { error(e) } }, { a: A -> catchAndFlatten { success(a) } }) })
        .fold({ t: Throwable -> throwable(t) }, { b: B -> b.right() })
        .fold({ t: Throwable -> unrecoverableState(t); throw t }, { b: B -> b })

    /**
     *  Lifts a function `(B) -> C` to the [Either] structure returning a polymorphic function
     *  that can be applied over all [Either] values in the shape of Either<A, B>
     *
     *  ```kotlin:ank:playground
     *  import arrow.core.*
     *
     *  fun main(args: Array<String>) {
     *   //sampleStart
     *   val f = Either.lift<Int, CharSequence, String> { s: CharSequence -> "$s World" }
     *   val either: Either<Int, CharSequence> = "Hello".right()
     *   val result = f(either)
     *   //sampleEnd
     *   println(result)
     *  }
     *  ```
     */
    fun <A, B, C> lift(f: (B) -> C): (Either<A, B>) -> Either<A, C> =
      { it.map(f) }

    fun <A, B, C, D> lift(fa: (A) -> C, fb: (B) -> D): (Either<A, B>) -> Either<C, D> =
      { it.bimap(fa, fb) }
  }

  /**
   *  Replaces [B] inside [Either] with [C] resulting in a Either<A, C>
   *
   *  Kind<F, A> -> Kind<F, B>
   *
   *  ```kotlin:ank:playground
   *  import arrow.core.*
   *
   *  fun main(args: Array<String>) {
   *   val result =
   *   //sampleStart
   *   "Hello World".left().mapConst<String>("...")
   *   //sampleEnd
   *   println(result)
   *  }
   *  ```
   */
  fun <C> mapConst(c: C): Either<A, C> =
    map { c }

  fun void(): Either<A, Unit> =
    mapConst(Unit)
}

fun <A, B> Semigroup.Companion.either(SA: Semigroup<A>, SB: Semigroup<B>): Semigroup<Either<A, B>> =
  EitherSemigroup(SA, SB)

fun <A, B> Monoid.Companion.either(MA: Monoid<A>, MB: Monoid<B>): Monoid<Either<A, B>> =
  EitherMonoid(MA, MB)

/**
 * Binds the given function across [Either.Right].
 *
 * @param f The function to bind across [Either.Right].
 */
inline fun <A, B, C> Either<A, B>.flatMap(f: (B) -> Either<A, C>): Either<A, C> =
  when (this) {
    is Right -> f(this.value)
    is Left -> this
  }

fun <A, B> Either<A, Either<A, B>>.flatten(): Either<A, B> =
  flatMap(::identity)

/**
 * Returns the value from this [Either.Right] or the given argument if this is a [Either.Left].
 *
 * Example:
 * ```
 * Right(12).getOrElse(17) // Result: 12
 * Left(12).getOrElse(17)  // Result: 17
 * ```
 */
inline fun <B> Either<*, B>.getOrElse(default: () -> B): B =
  fold({ default() }, ::identity)

/**
 * Returns the value from this [Either.Right] or null if this is a [Either.Left].
 *
 * Example:
 * ```
 * Right(12).orNull() // Result: 12
 * Left(12).orNull()  // Result: null
 * ```
 */
fun <B> Either<*, B>.orNull(): B? =
  getOrElse { null }

/**
 * Returns the value from this [Either.Right] or allows clients to transform [Either.Left] to [Either.Right] while providing access to
 * the value of [Either.Left].
 *
 * Example:
 * ```
 * Right(12).getOrHandle { 17 } // Result: 12
 * Left(12).getOrHandle { it + 5 } // Result: 17
 * ```
 */
inline fun <A, B> Either<A, B>.getOrHandle(default: (A) -> B): B =
  fold({ default(it) }, ::identity)

/**
 * Returns [Either.Right] with the existing value of [Either.Right] if this is a [Either.Right] and the given predicate
 * holds for the right value.<br>
 *
 * Returns `Left(default)` if this is a [Either.Right] and the given predicate does not
 * hold for the right value.<br>
 *
 * Returns [Either.Left] with the existing value of [Either.Left] if this is a [Either.Left].<br>
 *
 * Example:
 * ```
 * Right(12).filterOrElse({ it > 10 }, { -1 }) // Result: Right(12)
 * Right(7).filterOrElse({ it > 10 }, { -1 })  // Result: Left(-1)
 *
 * val left: Either<Int, Int> = Left(12)
 * left.filterOrElse({ it > 10 }, { -1 })      // Result: Left(12)
 * ```
 */
inline fun <A, B> Either<A, B>.filterOrElse(predicate: (B) -> Boolean, default: () -> A): Either<A, B> =
  flatMap { if (predicate(it)) Right(it) else Left(default()) }

/**
 * Returns [Either.Right] with the existing value of [Either.Right] if this is a [Either.Right] and the given
 * predicate holds for the right value.<br>
 *
 * Returns `Left(default({right}))` if this is a [Either.Right] and the given predicate does not
 * hold for the right value. Useful for error handling where 'default' returns a message with context on why the value
 * did not pass the filter<br>
 *
 * Returns [Either.Left] with the existing value of [Either.Left] if this is a [Either.Left].<br>
 *
 * Example:
 *
 * {: data-executable='true'}
 * ```kotlin:ank
 * import arrow.core.*
 * import arrow.core.Either.Right
 *
 * Right(12).filterOrOther({ it > 10 }, { -1 })
 * ```
 *
 * {: data-executable='true'}
 * ```kotlin:ank
 * Right(7).filterOrOther({ it > 10 }, { "Value '$it' not greater than 10" })
 * ```
 *
 * {: data-executable='true'}
 * ```kotlin:ank
 * import arrow.core.Either.Left
 *
 * val left: Either<Int, Int> = Left(12)
 * left.filterOrOther({ it > 10 }, { -1 })
 * ```
 */
inline fun <A, B> Either<A, B>.filterOrOther(predicate: (B) -> Boolean, default: (B) -> A): Either<A, B> =
  flatMap {
    if (predicate(it)) Right(it)
    else Left(default(it))
  }

/**
 * Returns the value from this [Either.Right] or [Either.Left].
 *
 * Example:
 * ```
 * Right(12).merge() // Result: 12
 * Left(12).merge() // Result: 12
 * ```
 */
inline fun <A> Either<A, A>.merge(): A =
  fold(::identity, ::identity)

/**
 * Returns [Either.Right] with the existing value of [Either.Right] if this is an [Either.Right] with a non-null value.
 * The returned Either.Right type is not nullable.
 *
 * Returns `Left(default())` if this is an [Either.Right] and the existing value is null
 *
 * Returns [Either.Left] with the existing value of [Either.Left] if this is an [Either.Left].
 *
 * Example:
 * ```
 * Right(12).leftIfNull({ -1 })   // Result: Right(12)
 * Right(null).leftIfNull({ -1 }) // Result: Left(-1)
 *
 * Left(12).leftIfNull({ -1 })    // Result: Left(12)
 * ```
 */
inline fun <A, B> Either<A, B?>.leftIfNull(default: () -> A): Either<A, B> =
  flatMap { it.rightIfNotNull { default() } }

/**
 * Returns `true` if this is a [Either.Right] and its value is equal to `elem` (as determined by `==`),
 * returns `false` otherwise.
 *
 * Example:
 * ```
 * Right("something").contains("something") // Result: true
 * Right("something").contains("anything")  // Result: false
 * Left("something").contains("something")  // Result: false
 *  ```
 *
 * @param elem the element to test.
 * @return `true` if the option has an element that is equal (as determined by `==`) to `elem`, `false` otherwise.
 */
fun <A, B> Either<A, B>.contains(elem: B): Boolean =
  exists { it == elem }

fun <A, B, C> Either<A, B>.ap(ff: Either<A, (B) -> C>): Either<A, C> =
  flatMap { a -> ff.map { f -> f(a) } }

fun <A, B, C> Either<A, B>.apEval(ff: Eval<Either<A, (B) -> C>>): Eval<Either<A, C>> =
  fold({ l -> Eval.now(l.left()) }, { r -> ff.map { it.map { f -> f(r) } } })

fun <A, B> Either<A, B>.combineK(y: Either<A, B>): Either<A, B> =
  when (this) {
    is Left -> y
    else -> this
  }

fun <A> A.left(): Either<A, Nothing> = Left(this)

fun <A> A.right(): Either<Nothing, A> = Right(this)

/**
 * Returns [Either.Right] if the value of type B is not null, otherwise the specified A value wrapped into an
 * [Either.Left].
 *
 * Example:
 * ```
 * "value".rightIfNotNull { "left" } // Right(b="value")
 * null.rightIfNotNull { "left" }    // Left(a="left")
 * ```
 */
inline fun <A, B> B?.rightIfNotNull(default: () -> A): Either<A, B> = when (this) {
  null -> Left(default())
  else -> Right(this)
}

/**
 * Returns [Either.Right] if the value of type Any? is null, otherwise the specified A value wrapped into an
 * [Either.Left].
 */
inline fun <A> Any?.rightIfNull(default: () -> A): Either<A, Nothing?> = when (this) {
  null -> Right(null)
  else -> Left(default())
}

/**
 * Applies the given function `f` if this is a [Left], otherwise returns this if this is a [Right].
 * This is like `flatMap` for the exception.
 */
inline fun <A, B, C> Either<A, B>.handleErrorWith(f: (A) -> Either<C, B>): Either<C, B> =
  when (this) {
    is Left -> f(this.value)
    is Right -> this
  }

inline fun <A, B> Either<A, B>.handleError(f: (A) -> B): Either<A, B> =
  when (this) {
    is Left -> f(value).right()
    is Right -> this
  }

inline fun <A, B, C> Either<A, B>.redeem(fe: (A) -> C, fa: (B) -> C): Either<A, C> =
  when (this) {
    is Left -> fe(value).right()
    is Right -> map(fa)
  }

operator fun <A : Comparable<A>, B : Comparable<B>> Either<A, B>.compareTo(other: Either<A, B>): Int =
  fold(
    { a1 -> other.fold({ a2 -> a1.compareTo(a2) }, { -1 }) },
    { b1 -> other.fold({ 1 }, { b2 -> b1.compareTo(b2) }) }
  )

fun <A, B> Either<A, B>.combine(SGA: Semigroup<A>, SGB: Semigroup<B>, b: Either<A, B>): Either<A, B> =
  when (this) {
    is Left -> when (b) {
      is Left -> Left(SGA.run { value.combine(b.value) })
      is Right -> this
    }
    is Right -> when (b) {
      is Left -> b
      is Right -> Either.Right(SGB.run { this@combine.value.combine(b.value) })
    }
  }

fun <A, B> Iterable<Either<A, B>>.combineAll(MA: Monoid<A>, MB: Monoid<B>): Either<A, B> =
  fold(Right(MB.empty()) as Either<A, B>) { acc, e ->
    acc.combine(MA, MB, e)
  }

/**
 * Given [B] is a sub type of [C], re-type this value from Either<A, B> to Either<A, B>
 *
 * ```kotlin:ank:playground:extension
 * import arrow.core.*
 *
 * fun main(args: Array<String>) {
 *   //sampleStart
 *   val string: Either<Int, String> = "Hello".left()
 *   val chars: Either<Int, CharSequence> =
 *     string.widen<Int, CharSequence, String>()
 *   //sampleEnd
 *   println(chars)
 * }
 * ```
 */
fun <A, C, B : C> Either<A, B>.widen(): Either<A, C> =
  this

fun <AA, A : AA, B> Either<A, B>.leftWiden(): Either<AA, B> =
  this

fun <A, B, C, D> Either<A, B>.zip(fb: Either<A, C>, f: (B, C) -> D): Either<A, D> =
  flatMap { b ->
    fb.map { c -> f(b, c) }
  }

fun <A, B, C> Either<A, B>.zip(fb: Either<A, C>): Either<A, Pair<B, C>> =
  flatMap { a ->
    fb.map { b -> Pair(a, b) }
  }

inline fun <A, B, C, D, E> Either<A, B>.zip(
  c: Either<A, C>,
  d: Either<A, D>,
  map: (B, C, D) -> E
): Either<A, E> =
  zip(c, d, Either.unit, Either.unit, Either.unit, Either.unit, Either.unit, Either.unit, Either.unit) { b, c, d, _, _, _, _, _, _, _ -> map(b, c, d) }

inline fun <A, B, C, D, E, F> Either<A, B>.zip(
  c: Either<A, C>,
  d: Either<A, D>,
  e: Either<A, E>,
  map: (B, C, D, E) -> F
): Either<A, F> =
  zip(c, d, e, Either.unit, Either.unit, Either.unit, Either.unit, Either.unit, Either.unit) { b, c, d, e, _, _, _, _, _, _ -> map(b, c, d, e) }

inline fun <A, B, C, D, E, F, G> Either<A, B>.zip(
  c: Either<A, C>,
  d: Either<A, D>,
  e: Either<A, E>,
  f: Either<A, F>,
  map: (B, C, D, E, F) -> G
): Either<A, G> =
  zip(c, d, e, f, Either.unit, Either.unit, Either.unit, Either.unit, Either.unit) { b, c, d, e, f, _, _, _, _, _ -> map(b, c, d, e, f) }

inline fun <A, B, C, D, E, F, G, H> Either<A, B>.zip(
  c: Either<A, C>,
  d: Either<A, D>,
  e: Either<A, E>,
  f: Either<A, F>,
  g: Either<A, G>,
  map: (B, C, D, E, F, G) -> H
): Either<A, H> =
  zip(c, d, e, f, g, Either.unit, Either.unit, Either.unit, Either.unit) { b, c, d, e, f, g, _, _, _, _ -> map(b, c, d, e, f, g) }

inline fun <A, B, C, D, E, F, G, H, I> Either<A, B>.zip(
  c: Either<A, C>,
  d: Either<A, D>,
  e: Either<A, E>,
  f: Either<A, F>,
  g: Either<A, G>,
  h: Either<A, H>,
  map: (B, C, D, E, F, G, H) -> I
): Either<A, I> =
  zip(c, d, e, f, g, h, Either.unit, Either.unit, Either.unit) { b, c, d, e, f, g, h, _, _, _ -> map(b, c, d, e, f, g, h) }

inline fun <A, B, C, D, E, F, G, H, I, J> Either<A, B>.zip(
  c: Either<A, C>,
  d: Either<A, D>,
  e: Either<A, E>,
  f: Either<A, F>,
  g: Either<A, G>,
  h: Either<A, H>,
  i: Either<A, I>,
  map: (B, C, D, E, F, G, H, I) -> J
): Either<A, J> =
  zip(c, d, e, f, g, h, i, Either.unit, Either.unit) { b, c, d, e, f, g, h, i, _, _ -> map(b, c, d, e, f, g, h, i) }

inline fun <A, B, C, D, E, F, G, H, I, J, K> Either<A, B>.zip(
  c: Either<A, C>,
  d: Either<A, D>,
  e: Either<A, E>,
  f: Either<A, F>,
  g: Either<A, G>,
  h: Either<A, H>,
  i: Either<A, I>,
  j: Either<A, J>,
  map: (B, C, D, E, F, G, H, I, J) -> K
): Either<A, K> =
  zip(c, d, e, f, g, h, i, j, Either.unit) { b, c, d, e, f, g, h, i, j, _ -> map(b, c, d, e, f, g, h, i, j) }

inline fun <A, B, C, D, E, F, G, H, I, J, K, L> Either<A, B>.zip(
  c: Either<A, C>,
  d: Either<A, D>,
  e: Either<A, E>,
  f: Either<A, F>,
  g: Either<A, G>,
  h: Either<A, H>,
  i: Either<A, I>,
  j: Either<A, J>,
  k: Either<A, K>,
  map: (B, C, D, E, F, G, H, I, J, K) -> L
): Either<A, L> =
  flatMap { bb ->
    c.flatMap { cc ->
      d.flatMap { dd ->
        e.flatMap { ee ->
          f.flatMap { ff ->
            g.flatMap { gg ->
              h.flatMap { hh ->
                i.flatMap { ii ->
                  j.flatMap { jj ->
                    k.map { kk ->
                      map(bb, cc, dd, ee, ff, gg, hh, ii, jj, kk)
                    }
                  }
                }
              }
            }
          }
        }
      }
    }
  }

fun <A, B, C, Z> Either<A, B>.zipEval(fb: Eval<Either<A, C>>, f: (B, C) -> Z): Eval<Either<A, Z>> =
  fb.map { zip(it, f) }

fun <A, B> Either<A, B>.replicate(n: Int, MB: Monoid<B>): Either<A, B> =
  if (n <= 0) MB.empty().right()
  else MB.run {
    when (this@replicate) {
      is Left -> this@replicate
      is Right -> List(n) { this@replicate.value }.combineAll().right()
    }
  }

inline fun <A, B, C> Either<A, B>.mproduct(f: (B) -> Either<A, C>): Either<A, Pair<B, C>> =
  flatMap { a ->
    f(a).map { b -> a to b }
  }

inline fun <A, B> Either<A, Boolean>.ifM(ifTrue: () -> Either<A, B>, ifFalse: () -> Either<A, B>): Either<A, B> =
  flatMap { if (it) ifTrue() else ifFalse() }

fun <A, B, C> Either<A, Either<B, C>>.selectM(f: Either<A, (B) -> C>): Either<A, C> =
  flatMap { it.fold({ a -> f.map { ff -> ff(a) } }, { b -> b.right() }) }

inline fun <A, B> Either<A, B>.ensure(error: () -> A, predicate: (B) -> Boolean): Either<A, B> =
  when (this) {
    is Right -> if (predicate(this.value)) this else error().left()
    is Left -> this
  }

inline fun <A, B, C, D> Either<A, B>.redeemWith(fa: (A) -> Either<C, D>, fb: (B) -> Either<C, D>): Either<C, D> =
  when (this) {
    is Left -> fa(this.value)
    is Right -> fb(this.value)
  }

fun <A, B> Either<A, Iterable<B>>.sequence(): List<Either<A, B>> =
  traverse(::identity)

fun <A, B, C> Either<A, Validated<B, C>>.sequenceValidated(): Validated<B, Either<A, C>> =
  traverseValidated(::identity)

fun <A, B> Either<Iterable<A>, Iterable<B>>.bisequence(): List<Either<A, B>> =
  bitraverse(::identity, ::identity)

fun <A, B, C> Either<Validated<A, B>, Validated<A, C>>.bisequenceValidated(): Validated<A, Either<B, C>> =
  bitraverseValidated(::identity, ::identity)

private open class EitherSemigroup<L, R>(
  private val SGL: Semigroup<L>,
  private val SGR: Semigroup<R>
) : Semigroup<Either<L, R>> {

  override fun Either<L, R>.combine(b: Either<L, R>): Either<L, R> =
    combine(SGL, SGR, b)

  override fun Either<L, R>.maybeCombine(b: Either<L, R>?): Either<L, R> =
    b?.let { combine(SGL, SGR, it) } ?: this
}

private class EitherMonoid<L, R>(
  private val MOL: Monoid<L>,
  private val MOR: Monoid<R>
) : Monoid<Either<L, R>>, EitherSemigroup<L, R>(MOL, MOR) {
  override fun empty(): Either<L, R> = Right(MOR.empty())

  override fun Collection<Either<L, R>>.combineAll(): Either<L, R> =
    combineAll(MOL, MOR)

  override fun combineAll(elems: List<Either<L, R>>): Either<L, R> =
    elems.combineAll(MOL, MOR)
}<|MERGE_RESOLUTION|>--- conflicted
+++ resolved
@@ -5,39 +5,6 @@
 import arrow.core.Either.Right
 import arrow.typeclasses.Monoid
 import arrow.typeclasses.Semigroup
-<<<<<<< HEAD
-=======
-import arrow.typeclasses.Show
-import arrow.typeclasses.ShowDeprecation
-
-@Deprecated(
-  message = KindDeprecation,
-  level = DeprecationLevel.WARNING
-)
-class ForEither private constructor() {
-  companion object
-}
-
-@Deprecated(
-  message = KindDeprecation,
-  level = DeprecationLevel.WARNING
-)
-typealias EitherOf<A, B> = arrow.Kind2<ForEither, A, B>
-
-@Deprecated(
-  message = KindDeprecation,
-  level = DeprecationLevel.WARNING
-)
-typealias EitherPartialOf<A> = arrow.Kind<ForEither, A>
-
-@Suppress("UNCHECKED_CAST", "NOTHING_TO_INLINE")
-@Deprecated(
-  message = KindDeprecation,
-  level = DeprecationLevel.WARNING
-)
-inline fun <A, B> EitherOf<A, B>.fix(): Either<A, B> =
-  this as Either<A, B>
->>>>>>> c04cdb56
 
 /**
  *
@@ -1134,24 +1101,6 @@
         fe(t.nonFatalOrThrow()).left()
       }
 
-<<<<<<< HEAD
-=======
-    @Deprecated("Use the inline version. Hidden for binary compat", level = DeprecationLevel.HIDDEN)
-    suspend inline fun <E, A, B> resolve(
-      f: suspend () -> Either<E, A>,
-      success: suspend (a: A) -> Either<Throwable, B>,
-      error: suspend (e: E) -> Either<Throwable, B>,
-      throwable: suspend (throwable: Throwable) -> Either<Throwable, B>,
-      unrecoverableState: suspend (throwable: Throwable) -> Either<Throwable, Unit>
-    ): B =
-      catch { f() }
-        .fold(
-          { t: Throwable -> throwable(t) },
-          { it.fold({ e: E -> catchAndFlatten { error(e) } }, { a: A -> catchAndFlatten { success(a) } }) })
-        .fold({ t: Throwable -> throwable(t) }, { b: B -> b.right() })
-        .fold({ t: Throwable -> unrecoverableState(t); throw t }, { b: B -> b })
-
->>>>>>> c04cdb56
     /**
      * The resolve function can resolve any suspended function that yields an Either into one type of value.
      *
