@file:Suppress("DSL_SCOPE_VIOLATION")

plugins {
  id(libs.plugins.kotlin.multiplatform.get().pluginId)
  alias(libs.plugins.arrowGradleConfig.kotlin)
  alias(libs.plugins.arrowGradleConfig.publish)
}

apply(from = property("TEST_COVERAGE"))

val enableCompatibilityMetadataVariant =
  providers.gradleProperty("kotlin.mpp.enableCompatibilityMetadataVariant")
    .orNull?.toBoolean() == true

if (enableCompatibilityMetadataVariant) {
  tasks.withType<Test>().configureEach {
    exclude("**/*")
  }
}

kotlin {
  sourceSets {
    commonMain {
      dependencies {
        api(projects.arrowCore)
<<<<<<< HEAD
        implementation(projects.arrowAtomic)
        implementation(projects.arrowFxCoroutines)
=======
>>>>>>> f7e41cd5
        compileOnly(libs.kotlin.stdlibCommon)
        implementation(libs.coroutines.core)
        implementation("org.jetbrains.kotlin:kotlin-stdlib")
      }
    }
    if (!enableCompatibilityMetadataVariant) {
      commonTest {
        dependencies {
          implementation(projects.arrowFxCoroutines)
          implementation(libs.coroutines.test)
          implementation(kotlin("test"))
        }
      }
    }
  }
}<|MERGE_RESOLUTION|>--- conflicted
+++ resolved
@@ -23,11 +23,6 @@
     commonMain {
       dependencies {
         api(projects.arrowCore)
-<<<<<<< HEAD
-        implementation(projects.arrowAtomic)
-        implementation(projects.arrowFxCoroutines)
-=======
->>>>>>> f7e41cd5
         compileOnly(libs.kotlin.stdlibCommon)
         implementation(libs.coroutines.core)
         implementation("org.jetbrains.kotlin:kotlin-stdlib")
