--- conflicted
+++ resolved
@@ -19,11 +19,11 @@
 
 class ParTraverseResultTest : StringSpec({
     "parTraverseResult can traverse effect full computations" {
-      val ref: Atomic<Int> = Atomic(0)
+      val ref = Atomic(0)
       (0 until 100).parTraverseResult {
         Result.success(ref.update { it + 1 })
       }
-      ref.value shouldBe 100
+      ref.get() shouldBe 100
     }
 
     "parTraverseResult runs in parallel" {
@@ -62,11 +62,7 @@
       checkAll(Arb.list(Arb.result(Arb.int()))) { l ->
         val res = l.parTraverseResult { it }
         if (l.any { it.isFailure }) l.shouldContain(res)
-<<<<<<< HEAD
         else res shouldBe result { l.map { it.bind() } }
-=======
-        else res shouldBe l.sequence()
->>>>>>> 7cf04231
       }
     }
 
