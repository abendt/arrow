package arrow.fx.coroutines

import arrow.core.Either
import io.kotest.assertions.assertSoftly
import io.kotest.core.spec.style.StringSpec
import io.kotest.matchers.should
import io.kotest.matchers.string.shouldStartWith
import io.kotest.property.Arb
import io.kotest.property.arbitrary.int
import io.kotest.property.arbitrary.string
import io.kotest.property.checkAll
import kotlinx.coroutines.awaitCancellation
import kotlinx.coroutines.withContext

class ParMap3JvmTest : StringSpec({
  "parMapN 3 returns to original context" {
    val mapCtxName = "parMap3"

<<<<<<< HEAD
    checkAll {
      parallelCtx(3, mapCtxName) { _single, _mapCtx ->
=======
      single.zip(mapCtx).use { (_single, _mapCtx) ->
>>>>>>> 7a089394
        withContext(_single) {
          Thread.currentThread().name shouldStartWith "single"
  
          val (s1, s2, s3) = parZip(
            _mapCtx,
            { Thread.currentThread().name },
            { Thread.currentThread().name },
            { Thread.currentThread().name }) { a, b, c -> Triple(a, b, c) }
  
          s1 shouldStartWith mapCtxName
          s2 shouldStartWith mapCtxName
          s3 shouldStartWith mapCtxName
          Thread.currentThread().name shouldStartWith "single"
        }
      }
  }

  "parMapN 3 returns to original context on failure" {
    val mapCtxName = "parMap3"

    checkAll(Arb.int(1..3), Arb.throwable()) { choose, e ->
      parallelCtx(3, mapCtxName) { _single, _mapCtx ->
        withContext(_single) {
          Thread.currentThread().name shouldStartWith "single"
  
          Either.catch {
            when (choose) {
              1 -> parZip(
                _mapCtx,
                { e.suspend() },
                { awaitCancellation() },
                { awaitCancellation() }
              ) { _, _, _ -> Unit }
      
              2 -> parZip(
                _mapCtx,
                { awaitCancellation() },
                { e.suspend() },
                { awaitCancellation() }
              ) { _, _, _ -> Unit }
      
              else -> parZip(
                _mapCtx,
                { awaitCancellation() },
                { awaitCancellation() },
                { e.suspend() }
              ) { _, _, _ -> Unit }
            }
          } should leftException(e)
  
          Thread.currentThread().name shouldStartWith "single"
        }
      }
    }
  }

  "parMapN 3 finishes on single thread" {
    checkAll(Arb.string()) {
      val res = resourceScope {
        val ctx = singleThreadContext("single")
        parZip(
          ctx,
          { Thread.currentThread().name },
          { Thread.currentThread().name },
          { Thread.currentThread().name }) { a, b, c -> listOf(a, b, c) }
      }
      assertSoftly {
        res.forEach { it shouldStartWith "single" }
      }
    }
  }
})<|MERGE_RESOLUTION|>--- conflicted
+++ resolved
@@ -16,12 +16,7 @@
   "parMapN 3 returns to original context" {
     val mapCtxName = "parMap3"
 
-<<<<<<< HEAD
-    checkAll {
       parallelCtx(3, mapCtxName) { _single, _mapCtx ->
-=======
-      single.zip(mapCtx).use { (_single, _mapCtx) ->
->>>>>>> 7a089394
         withContext(_single) {
           Thread.currentThread().name shouldStartWith "single"
   
