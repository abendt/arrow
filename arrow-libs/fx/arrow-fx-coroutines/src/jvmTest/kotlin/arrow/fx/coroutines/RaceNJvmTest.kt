package arrow.fx.coroutines

import arrow.core.Either
import arrow.core.identity
import io.kotest.core.spec.style.StringSpec
import io.kotest.matchers.should
import io.kotest.matchers.string.shouldStartWith
import io.kotest.property.Arb
import io.kotest.property.arbitrary.int
import io.kotest.property.checkAll
import kotlinx.coroutines.awaitCancellation
import kotlinx.coroutines.withContext

class RaceNJvmTest : StringSpec({
    "race2 returns to original context" {
      val racerName = "race2"
      checkAll(Arb.int(1..2)) { choose ->
        resourceScope {
          val pool = fixedThreadPoolContext(2, racerName)
          withContext(singleThreadContext("single")) {
            Thread.currentThread().name shouldStartWith "single"
            
            val racedOn = when (choose) {
<<<<<<< HEAD
              1 -> raceN<String, Nothing>(pool, { Thread.currentThread().name }, { never() }).swap().orNull()
              else -> raceN<Nothing, String>(pool, { never() }, { Thread.currentThread().name }).orNull()
=======
              1 -> raceN(raceCtx, { threadName() }, { awaitCancellation() }).swap().getOrNull()
              else -> raceN(raceCtx, { awaitCancellation() }, { threadName() }).getOrNull()
>>>>>>> 7a089394
            }
            
            racedOn shouldStartWith racerName
            Thread.currentThread().name shouldStartWith "single"
          }
        }
      }
    }
    
    "race2 returns to original context on failure" {
      val racerName = "race2"
      
      checkAll(Arb.int(1..2), Arb.throwable()) { choose, e ->
        resourceScope {
          val pool = fixedThreadPoolContext(2, racerName)
          withContext(singleThreadContext("single")) {
            Thread.currentThread().name shouldStartWith "single"
            
            Either.catch {
              when (choose) {
<<<<<<< HEAD
                1 -> raceN<Nothing, Nothing>(pool, { e.suspend() }, { never() }).swap().orNull()
                else -> raceN<Nothing, Nothing>(pool, { never() }, { e.suspend() }).orNull()
=======
                1 -> raceN(raceCtx, { e.suspend() }, { awaitCancellation() }).swap().getOrNull()
                else -> raceN(raceCtx, { awaitCancellation() }, { e.suspend() }).getOrNull()
>>>>>>> 7a089394
              }
            } should leftException(e)
            
            Thread.currentThread().name shouldStartWith "single"
          }
        }
      }
    }
    
    "first racer out of 2 always wins on a single thread" {
<<<<<<< HEAD
      resourceScope {
        val ctx = singleThreadContext("single")
        raceN(ctx, { Thread.currentThread().name }, { Thread.currentThread().name })
      }.swap().orNull() shouldStartWith "single"
=======
      single.use { ctx ->
            raceN(ctx, { threadName() }, { threadName() })
          }.swap().getOrNull() shouldStartWith "single"
>>>>>>> 7a089394
    }
    
    "race3 returns to original context" {
      val racerName = "race3"
      
      checkAll(Arb.int(1..3)) { choose ->
        parallelCtx(3, racerName) { single, raceCtx ->
          withContext(single) {
            Thread.currentThread().name shouldStartWith "single"
            
            val racedOn = when (choose) {
              1 ->
<<<<<<< HEAD
                raceN(raceCtx, { Thread.currentThread().name }, { never<Nothing>() }, { never<Nothing>() })
=======
                raceN(raceCtx, { threadName() }, { awaitCancellation() }, { awaitCancellation() })
>>>>>>> 7a089394
                  .fold(::identity, { null }, { null })
              
              2 ->
<<<<<<< HEAD
                raceN(raceCtx, { never<Nothing>() }, { Thread.currentThread().name }, { never<Nothing>() })
=======
                raceN(raceCtx, { awaitCancellation() }, { threadName() }, { awaitCancellation() })
>>>>>>> 7a089394
                  .fold({ null }, ::identity, { null })
              
              else ->
<<<<<<< HEAD
                raceN(raceCtx, { never<Nothing>() }, { never<Nothing>() }, { Thread.currentThread().name })
=======
                raceN(raceCtx, { awaitCancellation() }, { awaitCancellation() }, { threadName() })
>>>>>>> 7a089394
                  .fold({ null }, { null }, ::identity)
            }
            
            racedOn shouldStartWith racerName
            Thread.currentThread().name shouldStartWith "single"
          }
        }
      }
    }
    
    "race3 returns to original context on failure" {
      val racerName = "race3"
      
      checkAll(Arb.int(1..3), Arb.throwable()) { choose, e ->
        parallelCtx(3, racerName) { single, raceCtx ->
          withContext(single) {
            Thread.currentThread().name shouldStartWith "single"
            
            Either.catch {
              when (choose) {
                1 ->
                  raceN(raceCtx, { e.suspend() }, { awaitCancellation() }, { awaitCancellation() })
                    .fold(::identity, { null }, { null })
                
                2 ->
                  raceN(raceCtx, { awaitCancellation() }, { e.suspend() }, { awaitCancellation() })
                    .fold({ null }, ::identity, { null })
                
                else ->
                  raceN(raceCtx, { awaitCancellation() }, { awaitCancellation() }, { e.suspend() })
                    .fold({ null }, { null }, ::identity)
              }
            } should leftException(e)
            
            Thread.currentThread().name shouldStartWith "single"
          }
        }
      }
    }
    
    "first racer out of 3 always wins on a single thread" {
      resourceScope {
        val ctx = singleThreadContext("single")
        raceN(
          ctx,
          { Thread.currentThread().name },
          { Thread.currentThread().name },
          { Thread.currentThread().name }) as? Race3.First
      }?.winner shouldStartWith "single"
    }
  }
)<|MERGE_RESOLUTION|>--- conflicted
+++ resolved
@@ -21,13 +21,8 @@
             Thread.currentThread().name shouldStartWith "single"
             
             val racedOn = when (choose) {
-<<<<<<< HEAD
-              1 -> raceN<String, Nothing>(pool, { Thread.currentThread().name }, { never() }).swap().orNull()
-              else -> raceN<Nothing, String>(pool, { never() }, { Thread.currentThread().name }).orNull()
-=======
-              1 -> raceN(raceCtx, { threadName() }, { awaitCancellation() }).swap().getOrNull()
-              else -> raceN(raceCtx, { awaitCancellation() }, { threadName() }).getOrNull()
->>>>>>> 7a089394
+              1 -> raceN<String, Nothing>(pool, { Thread.currentThread().name }, { awaitCancellation() }).swap().getOrNull()
+              else -> raceN<Nothing, String>(pool, { awaitCancellation() }, { Thread.currentThread().name }).getOrNull()
             }
             
             racedOn shouldStartWith racerName
@@ -48,13 +43,8 @@
             
             Either.catch {
               when (choose) {
-<<<<<<< HEAD
-                1 -> raceN<Nothing, Nothing>(pool, { e.suspend() }, { never() }).swap().orNull()
-                else -> raceN<Nothing, Nothing>(pool, { never() }, { e.suspend() }).orNull()
-=======
-                1 -> raceN(raceCtx, { e.suspend() }, { awaitCancellation() }).swap().getOrNull()
-                else -> raceN(raceCtx, { awaitCancellation() }, { e.suspend() }).getOrNull()
->>>>>>> 7a089394
+                1 -> raceN(pool, { e.suspend() }, { awaitCancellation() }).swap().getOrNull()
+                else -> raceN(pool, { awaitCancellation() }, { e.suspend() }).getOrNull()
               }
             } should leftException(e)
             
@@ -65,16 +55,10 @@
     }
     
     "first racer out of 2 always wins on a single thread" {
-<<<<<<< HEAD
       resourceScope {
         val ctx = singleThreadContext("single")
         raceN(ctx, { Thread.currentThread().name }, { Thread.currentThread().name })
-      }.swap().orNull() shouldStartWith "single"
-=======
-      single.use { ctx ->
-            raceN(ctx, { threadName() }, { threadName() })
-          }.swap().getOrNull() shouldStartWith "single"
->>>>>>> 7a089394
+      }.swap().getOrNull() shouldStartWith "single"
     }
     
     "race3 returns to original context" {
@@ -87,27 +71,15 @@
             
             val racedOn = when (choose) {
               1 ->
-<<<<<<< HEAD
-                raceN(raceCtx, { Thread.currentThread().name }, { never<Nothing>() }, { never<Nothing>() })
-=======
-                raceN(raceCtx, { threadName() }, { awaitCancellation() }, { awaitCancellation() })
->>>>>>> 7a089394
+                raceN(raceCtx, { Thread.currentThread().name }, { awaitCancellation() }, { awaitCancellation() })
                   .fold(::identity, { null }, { null })
               
               2 ->
-<<<<<<< HEAD
-                raceN(raceCtx, { never<Nothing>() }, { Thread.currentThread().name }, { never<Nothing>() })
-=======
-                raceN(raceCtx, { awaitCancellation() }, { threadName() }, { awaitCancellation() })
->>>>>>> 7a089394
+                raceN(raceCtx, { awaitCancellation() }, { Thread.currentThread().name }, { awaitCancellation() })
                   .fold({ null }, ::identity, { null })
               
               else ->
-<<<<<<< HEAD
-                raceN(raceCtx, { never<Nothing>() }, { never<Nothing>() }, { Thread.currentThread().name })
-=======
-                raceN(raceCtx, { awaitCancellation() }, { awaitCancellation() }, { threadName() })
->>>>>>> 7a089394
+                raceN(raceCtx, { awaitCancellation() }, { awaitCancellation() }, { Thread.currentThread().name })
                   .fold({ null }, { null }, ::identity)
             }
             
