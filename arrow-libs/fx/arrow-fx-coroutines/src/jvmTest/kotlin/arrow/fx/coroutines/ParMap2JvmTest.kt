package arrow.fx.coroutines

import arrow.core.Either
import io.kotest.assertions.assertSoftly
import io.kotest.core.spec.style.StringSpec
import io.kotest.matchers.should
import io.kotest.matchers.string.shouldStartWith
import io.kotest.property.Arb
import io.kotest.property.arbitrary.int
import io.kotest.property.arbitrary.string
import io.kotest.property.checkAll
import kotlinx.coroutines.awaitCancellation
import kotlinx.coroutines.withContext
import kotlin.coroutines.CoroutineContext

<<<<<<< HEAD
class ParMap2JvmTest : ArrowFxSpec(
  spec = {
    val mapCtxName = "parMap2"
    
    "parMapN 2 returns to original context" {
      
      checkAll {
        parallelCtx(2, mapCtxName) { _single, _mapCtx ->
=======
class ParMap2JvmTest : StringSpec({
    "parMapN 2 returns to original context" {
      val mapCtxName = "parMap2"
      val mapCtx = Resource.fromExecutor { Executors.newFixedThreadPool(2, NamedThreadFactory { mapCtxName }) }

        single.zip(mapCtx).use { (_single, _mapCtx) ->
>>>>>>> 7a089394
          withContext(_single) {
            Thread.currentThread().name shouldStartWith "single"
  
            val (s1, s2) = parZip(
              _mapCtx,
              { Thread.currentThread().name },
              { Thread.currentThread().name }) { a, b -> Pair(a, b) }
  
            s1 shouldStartWith mapCtxName
            s2 shouldStartWith mapCtxName
            Thread.currentThread().name shouldStartWith "single"
          }
        }
    }
    
    "parMapN 2 returns to original context on failure" {
      checkAll(Arb.int(1..2), Arb.throwable()) { choose, e ->
        parallelCtx(2, mapCtxName) { _single, _mapCtx ->
          withContext(_single) {
            Thread.currentThread().name shouldStartWith "single"
  
            Either.catch {
              when (choose) {
                1 -> parZip(_mapCtx, { e.suspend() }, { awaitCancellation() }) { _, _ -> Unit }
                else -> parZip(_mapCtx, { awaitCancellation() }, { e.suspend() }) { _, _ -> Unit }
              }
            } should leftException(e)
  
            Thread.currentThread().name shouldStartWith "single"
          }
        }
      }
    }
    
    "parMapN 2 finishes on single thread" {
      checkAll(Arb.string()) {
        val res = resourceScope {
          val ctx = singleThreadContext("single")
          parZip(ctx, { Thread.currentThread().name }, { Thread.currentThread().name }) { a, b -> listOf(a, b) }
        }
        assertSoftly {
          res.forEach { it shouldStartWith "single" }
        }
      }
    }
  }
)

suspend fun parallelCtx(
  nThreads: Int,
  mapCtxName: String,
  use: suspend (CoroutineContext, CoroutineContext) -> Unit,
): Unit = resourceScope {
  use(singleThreadContext("single"), fixedThreadPoolContext(nThreads, mapCtxName))
}<|MERGE_RESOLUTION|>--- conflicted
+++ resolved
@@ -13,31 +13,19 @@
 import kotlinx.coroutines.withContext
 import kotlin.coroutines.CoroutineContext
 
-<<<<<<< HEAD
-class ParMap2JvmTest : ArrowFxSpec(
-  spec = {
+class ParMap2JvmTest : StringSpec({
     val mapCtxName = "parMap2"
     
     "parMapN 2 returns to original context" {
-      
-      checkAll {
         parallelCtx(2, mapCtxName) { _single, _mapCtx ->
-=======
-class ParMap2JvmTest : StringSpec({
-    "parMapN 2 returns to original context" {
-      val mapCtxName = "parMap2"
-      val mapCtx = Resource.fromExecutor { Executors.newFixedThreadPool(2, NamedThreadFactory { mapCtxName }) }
-
-        single.zip(mapCtx).use { (_single, _mapCtx) ->
->>>>>>> 7a089394
           withContext(_single) {
             Thread.currentThread().name shouldStartWith "single"
-  
+
             val (s1, s2) = parZip(
               _mapCtx,
               { Thread.currentThread().name },
               { Thread.currentThread().name }) { a, b -> Pair(a, b) }
-  
+
             s1 shouldStartWith mapCtxName
             s2 shouldStartWith mapCtxName
             Thread.currentThread().name shouldStartWith "single"
