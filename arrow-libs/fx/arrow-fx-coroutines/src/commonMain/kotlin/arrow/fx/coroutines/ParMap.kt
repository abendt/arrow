package arrow.fx.coroutines

import arrow.core.raise.RaiseAccumulate
import arrow.core.Either
import arrow.core.NonEmptyList
<<<<<<< HEAD
import arrow.core.raise.Raise
import arrow.core.raise.either
=======
>>>>>>> 55d441c2
import arrow.core.flattenOrAccumulate
import arrow.core.raise.Raise
import arrow.core.raise.either
import kotlinx.coroutines.CoroutineScope
import kotlinx.coroutines.async
import kotlinx.coroutines.awaitAll
import kotlinx.coroutines.coroutineScope
import kotlinx.coroutines.sync.Semaphore
import kotlinx.coroutines.sync.withPermit
import kotlin.coroutines.CoroutineContext
import kotlin.coroutines.EmptyCoroutineContext

public suspend fun <A, B> Iterable<A>.parMap(
  context: CoroutineContext = EmptyCoroutineContext,
  concurrency: Int,
  f: suspend CoroutineScope.(A) -> B
): List<B> {
  val semaphore = Semaphore(concurrency)
  return parMap(context) {
    semaphore.withPermit { f(it) }
  }
}

public suspend fun <A, B> Iterable<A>.parMap(
  context: CoroutineContext = EmptyCoroutineContext,
  transform: suspend CoroutineScope.(A) -> B
): List<B> = coroutineScope {
  map { async(context) { transform.invoke(this, it) } }.awaitAll()
}

/** Temporary intersection type, until we have context receivers */
<<<<<<< HEAD
public class ScopedRaise<Error>(
  raise: Raise<Error>,
  scope: CoroutineScope
) : CoroutineScope by scope, Raise<Error> by raise
=======
public class ScopedRaiseAccumulate<Error>(
  raise: Raise<NonEmptyList<Error>>,
  scope: CoroutineScope
) : CoroutineScope by scope, RaiseAccumulate<Error>(raise)
>>>>>>> 55d441c2

public suspend fun <Error, A, B> Iterable<A>.parMapOrAccumulate(
  context: CoroutineContext = EmptyCoroutineContext,
  concurrency: Int,
  combine: (Error, Error) -> Error,
  transform: suspend ScopedRaiseAccumulate<Error>.(A) -> B
): Either<Error, List<B>> =
  coroutineScope {
    val semaphore = Semaphore(concurrency)
    map {
      async(context) {
        either {
          semaphore.withPermit {
            transform(ScopedRaiseAccumulate(this, this@coroutineScope), it)
          }
        }
      }
    }.awaitAll().flattenOrAccumulate(combine)
  }

public suspend fun <Error, A, B> Iterable<A>.parMapOrAccumulate(
  context: CoroutineContext = EmptyCoroutineContext,
  combine: (Error, Error) -> Error,
  transform: suspend ScopedRaiseAccumulate<Error>.(A) -> B
): Either<Error, List<B>> =
  coroutineScope {
    map {
      async(context) {
        either {
          transform(ScopedRaiseAccumulate(this, this@coroutineScope), it)
        }
      }
    }.awaitAll().flattenOrAccumulate(combine)
  }

public suspend fun <Error, A, B> Iterable<A>.parMapOrAccumulate(
  context: CoroutineContext = EmptyCoroutineContext,
  concurrency: Int,
  transform: suspend ScopedRaiseAccumulate<Error>.(A) -> B
): Either<NonEmptyList<Error>, List<B>> =
  coroutineScope {
    val semaphore = Semaphore(concurrency)
    map {
      async(context) {
        either {
          semaphore.withPermit {
            transform(ScopedRaiseAccumulate(this, this@coroutineScope), it)
          }
        }
      }
    }.awaitAll().flattenOrAccumulate()
  }

public suspend fun <Error, A, B> Iterable<A>.parMapOrAccumulate(
  context: CoroutineContext = EmptyCoroutineContext,
  transform: suspend ScopedRaiseAccumulate<Error>.(A) -> B
): Either<NonEmptyList<Error>, List<B>> =
  coroutineScope {
    map {
      async(context) {
        either {
          transform(ScopedRaiseAccumulate(this, this@coroutineScope), it)
        }
      }
    }.awaitAll().flattenOrAccumulate()
  }<|MERGE_RESOLUTION|>--- conflicted
+++ resolved
@@ -3,14 +3,9 @@
 import arrow.core.raise.RaiseAccumulate
 import arrow.core.Either
 import arrow.core.NonEmptyList
-<<<<<<< HEAD
 import arrow.core.raise.Raise
 import arrow.core.raise.either
-=======
->>>>>>> 55d441c2
 import arrow.core.flattenOrAccumulate
-import arrow.core.raise.Raise
-import arrow.core.raise.either
 import kotlinx.coroutines.CoroutineScope
 import kotlinx.coroutines.async
 import kotlinx.coroutines.awaitAll
@@ -39,17 +34,10 @@
 }
 
 /** Temporary intersection type, until we have context receivers */
-<<<<<<< HEAD
-public class ScopedRaise<Error>(
-  raise: Raise<Error>,
-  scope: CoroutineScope
-) : CoroutineScope by scope, Raise<Error> by raise
-=======
 public class ScopedRaiseAccumulate<Error>(
   raise: Raise<NonEmptyList<Error>>,
   scope: CoroutineScope
 ) : CoroutineScope by scope, RaiseAccumulate<Error>(raise)
->>>>>>> 55d441c2
 
 public suspend fun <Error, A, B> Iterable<A>.parMapOrAccumulate(
   context: CoroutineContext = EmptyCoroutineContext,
