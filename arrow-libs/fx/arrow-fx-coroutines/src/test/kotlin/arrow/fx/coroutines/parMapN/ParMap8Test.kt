--- conflicted
+++ resolved
@@ -25,13 +25,10 @@
 import io.kotest.property.arbitrary.int
 import io.kotest.property.arbitrary.next
 import io.kotest.property.arbitrary.string
-<<<<<<< HEAD
 import kotlinx.coroutines.CompletableDeferred
 import kotlinx.coroutines.async
 import kotlinx.coroutines.channels.Channel
-=======
 import kotlinx.coroutines.CoroutineScope
->>>>>>> d2ee28a9
 import kotlinx.coroutines.withContext
 import java.util.concurrent.Executors
 
@@ -254,33 +251,19 @@
         val pg = CompletableDeferred<Pair<Int, ExitCase>>()
         val ph = CompletableDeferred<Pair<Int, ExitCase>>()
 
-<<<<<<< HEAD
-        val loserA = suspend { guaranteeCase({ s.receive(); never<Int>() }) { ex -> pa.complete(Pair(a, ex)) } }
-        val loserB = suspend { guaranteeCase({ s.receive(); never<Int>() }) { ex -> pb.complete(Pair(b, ex)) } }
-        val loserC = suspend { guaranteeCase({ s.receive(); never<Int>() }) { ex -> pc.complete(Pair(c, ex)) } }
-        val loserD = suspend { guaranteeCase({ s.receive(); never<Int>() }) { ex -> pd.complete(Pair(d, ex)) } }
-        val loserE = suspend { guaranteeCase({ s.receive(); never<Int>() }) { ex -> pe.complete(Pair(e, ex)) } }
-        val loserF = suspend { guaranteeCase({ s.receive(); never<Int>() }) { ex -> pf.complete(Pair(f, ex)) } }
-        val loserG = suspend { guaranteeCase({ s.receive(); never<Int>() }) { ex -> pg.complete(Pair(g, ex)) } }
-        val loserH = suspend { guaranteeCase({ s.receive(); never<Int>() }) { ex -> ph.complete(Pair(h, ex)) } }
+        val loserA: suspend CoroutineScope.() -> Int = { guaranteeCase({ s.receive(); never<Int>() }) { ex -> pa.complete(Pair(a, ex)) } }
+        val loserB: suspend CoroutineScope.() -> Int = { guaranteeCase({ s.receive(); never<Int>() }) { ex -> pb.complete(Pair(b, ex)) } }
+        val loserC: suspend CoroutineScope.() -> Int = { guaranteeCase({ s.receive(); never<Int>() }) { ex -> pc.complete(Pair(c, ex)) } }
+        val loserD: suspend CoroutineScope.() -> Int = { guaranteeCase({ s.receive(); never<Int>() }) { ex -> pd.complete(Pair(d, ex)) } }
+        val loserE: suspend CoroutineScope.() -> Int = { guaranteeCase({ s.receive(); never<Int>() }) { ex -> pe.complete(Pair(e, ex)) } }
+        val loserF: suspend CoroutineScope.() -> Int = { guaranteeCase({ s.receive(); never<Int>() }) { ex -> pf.complete(Pair(f, ex)) } }
+        val loserG: suspend CoroutineScope.() -> Int = { guaranteeCase({ s.receive(); never<Int>() }) { ex -> pg.complete(Pair(g, ex)) } }
+        val loserH: suspend CoroutineScope.() -> Int = { guaranteeCase({ s.receive(); never<Int>() }) { ex -> ph.complete(Pair(h, ex)) } }
 
         val fork = async {
-          parMapN(loserA, loserB, loserC, loserD, loserE, loserF, loserG, loserH, ::Tuple8)
-=======
-        val loserA: suspend CoroutineScope.() -> Int = { guaranteeCase({ s.release(); never<Int>() }) { ex -> pa.complete(Pair(a, ex)) } }
-        val loserB: suspend CoroutineScope.() -> Int = { guaranteeCase({ s.release(); never<Int>() }) { ex -> pb.complete(Pair(b, ex)) } }
-        val loserC: suspend CoroutineScope.() -> Int = { guaranteeCase({ s.release(); never<Int>() }) { ex -> pc.complete(Pair(c, ex)) } }
-        val loserD: suspend CoroutineScope.() -> Int = { guaranteeCase({ s.release(); never<Int>() }) { ex -> pd.complete(Pair(d, ex)) } }
-        val loserE: suspend CoroutineScope.() -> Int = { guaranteeCase({ s.release(); never<Int>() }) { ex -> pe.complete(Pair(e, ex)) } }
-        val loserF: suspend CoroutineScope.() -> Int = { guaranteeCase({ s.release(); never<Int>() }) { ex -> pf.complete(Pair(f, ex)) } }
-        val loserG: suspend CoroutineScope.() -> Int = { guaranteeCase({ s.release(); never<Int>() }) { ex -> pg.complete(Pair(g, ex)) } }
-        val loserH: suspend CoroutineScope.() -> Int = { guaranteeCase({ s.release(); never<Int>() }) { ex -> ph.complete(Pair(h, ex)) } }
-
-        val fork = ForkAndForget {
           parZip(loserA, loserB, loserC, loserD, loserE, loserF, loserG, loserH) { a, b, c, d, e, f, g, h ->
             Tuple8(a, b, c, d, e, f, g, h)
           }
->>>>>>> d2ee28a9
         }
 
         repeat(8) { s.send(Unit) } // Suspend until all racers started
@@ -345,25 +328,14 @@
         val pg = CompletableDeferred<Pair<Int, ExitCase>>()
         val ph = CompletableDeferred<Pair<Int, ExitCase>>()
 
-<<<<<<< HEAD
-        val winner = suspend { repeat(7) { s.send(Unit) }; throw e }
-        val loserA = suspend { guaranteeCase({ s.receive(); never<Int>() }) { ex -> pa.complete(Pair(a, ex)) } }
-        val loserB = suspend { guaranteeCase({ s.receive(); never<Int>() }) { ex -> pb.complete(Pair(b, ex)) } }
-        val loserC = suspend { guaranteeCase({ s.receive(); never<Int>() }) { ex -> pc.complete(Pair(c, ex)) } }
-        val loserD = suspend { guaranteeCase({ s.receive(); never<Int>() }) { ex -> pd.complete(Pair(d, ex)) } }
-        val loserF = suspend { guaranteeCase({ s.receive(); never<Int>() }) { ex -> pf.complete(Pair(f, ex)) } }
-        val loserG = suspend { guaranteeCase({ s.receive(); never<Int>() }) { ex -> pg.complete(Pair(g, ex)) } }
-        val loserH = suspend { guaranteeCase({ s.receive(); never<Int>() }) { ex -> ph.complete(Pair(h, ex)) } }
-=======
-        val winner: suspend CoroutineScope.() -> Int = { s.acquireN(7); throw e }
-        val loserA: suspend CoroutineScope.() -> Int = { guaranteeCase({ s.release(); never<Int>() }) { ex -> pa.complete(Pair(a, ex)) } }
-        val loserB: suspend CoroutineScope.() -> Int = { guaranteeCase({ s.release(); never<Int>() }) { ex -> pb.complete(Pair(b, ex)) } }
-        val loserC: suspend CoroutineScope.() -> Int = { guaranteeCase({ s.release(); never<Int>() }) { ex -> pc.complete(Pair(c, ex)) } }
-        val loserD: suspend CoroutineScope.() -> Int = { guaranteeCase({ s.release(); never<Int>() }) { ex -> pd.complete(Pair(d, ex)) } }
-        val loserF: suspend CoroutineScope.() -> Int = { guaranteeCase({ s.release(); never<Int>() }) { ex -> pf.complete(Pair(f, ex)) } }
-        val loserG: suspend CoroutineScope.() -> Int = { guaranteeCase({ s.release(); never<Int>() }) { ex -> pg.complete(Pair(g, ex)) } }
-        val loserH: suspend CoroutineScope.() -> Int = { guaranteeCase({ s.release(); never<Int>() }) { ex -> ph.complete(Pair(h, ex)) } }
->>>>>>> d2ee28a9
+        val winner: suspend CoroutineScope.() -> Int = { repeat(7) { s.send(Unit) }; throw e }
+        val loserA: suspend CoroutineScope.() -> Int = { guaranteeCase({ s.receive(); never<Int>() }) { ex -> pa.complete(Pair(a, ex)) } }
+        val loserB: suspend CoroutineScope.() -> Int = { guaranteeCase({ s.receive(); never<Int>() }) { ex -> pb.complete(Pair(b, ex)) } }
+        val loserC: suspend CoroutineScope.() -> Int = { guaranteeCase({ s.receive(); never<Int>() }) { ex -> pc.complete(Pair(c, ex)) } }
+        val loserD: suspend CoroutineScope.() -> Int = { guaranteeCase({ s.receive(); never<Int>() }) { ex -> pd.complete(Pair(d, ex)) } }
+        val loserF: suspend CoroutineScope.() -> Int = { guaranteeCase({ s.receive(); never<Int>() }) { ex -> pf.complete(Pair(f, ex)) } }
+        val loserG: suspend CoroutineScope.() -> Int = { guaranteeCase({ s.receive(); never<Int>() }) { ex -> pg.complete(Pair(g, ex)) } }
+        val loserH: suspend CoroutineScope.() -> Int = { guaranteeCase({ s.receive(); never<Int>() }) { ex -> ph.complete(Pair(h, ex)) } }
 
         val r = Either.catch {
           when (winningTask) {
