@file:Suppress("DSL_SCOPE_VIOLATION")

plugins {
  id(libs.plugins.kotlin.multiplatform.get().pluginId)
  alias(libs.plugins.arrowGradleConfig.kotlin)
  alias(libs.plugins.arrowGradleConfig.publish)
  alias(libs.plugins.kotlinx.kover)
  alias(libs.plugins.spotless)
}

spotless {
  kotlin {
    ktlint().editorConfigOverride(mapOf("ktlint_standard_filename" to "disabled"))
  }
}

apply(plugin = "io.kotest.multiplatform")

kotlin {
  sourceSets {
    commonMain {
      dependencies {
        api(projects.arrowCore)
        api(libs.coroutines.core)
        implementation(libs.kotlin.stdlibCommon)
      }
    }

    commonTest {
      dependencies {
<<<<<<< HEAD
        implementation(projects.arrowCore)
          implementation(libs.kotest.frameworkEngine)
          implementation(libs.kotest.assertionsCore)
          implementation(libs.kotest.property)
          implementation(libs.coroutines.test)
        }
      }
      jvmTest {
        dependencies {
          runtimeOnly(libs.kotest.runnerJUnit5)

=======
        implementation(libs.kotlin.test)
        implementation(libs.kotest.frameworkEngine)
        implementation(libs.kotest.assertionsCore)
        implementation(libs.kotest.property)
        implementation(libs.coroutines.test)
      }
    }

    jvmTest {
      dependencies {
        runtimeOnly(libs.kotest.runnerJUnit5)
>>>>>>> a65a8336
      }
    }

    jvmMain {
      dependencies {
        implementation(libs.kotlin.stdlib)
      }
    }

    jsMain {
      dependencies {
        implementation(libs.kotlin.stdlibJS)
      }
    }
  }

  jvm {
    tasks.jvmJar {
      manifest {
        attributes["Automatic-Module-Name"] = "arrow.fx.coroutines"
      }
    }
  }
}<|MERGE_RESOLUTION|>--- conflicted
+++ resolved
@@ -28,19 +28,7 @@
 
     commonTest {
       dependencies {
-<<<<<<< HEAD
         implementation(projects.arrowCore)
-          implementation(libs.kotest.frameworkEngine)
-          implementation(libs.kotest.assertionsCore)
-          implementation(libs.kotest.property)
-          implementation(libs.coroutines.test)
-        }
-      }
-      jvmTest {
-        dependencies {
-          runtimeOnly(libs.kotest.runnerJUnit5)
-
-=======
         implementation(libs.kotlin.test)
         implementation(libs.kotest.frameworkEngine)
         implementation(libs.kotest.assertionsCore)
@@ -52,7 +40,6 @@
     jvmTest {
       dependencies {
         runtimeOnly(libs.kotest.runnerJUnit5)
->>>>>>> a65a8336
       }
     }
 
