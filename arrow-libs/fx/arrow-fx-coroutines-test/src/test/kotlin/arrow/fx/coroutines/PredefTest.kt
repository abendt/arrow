--- conflicted
+++ resolved
@@ -5,10 +5,7 @@
 import io.kotest.property.arbitrary.int
 import io.kotest.property.arbitrary.string
 import kotlinx.coroutines.CompletableDeferred
-<<<<<<< HEAD
-=======
 import kotlinx.coroutines.completeWith
->>>>>>> c2fe8ad9
 import kotlin.coroutines.Continuation
 import kotlin.coroutines.EmptyCoroutineContext
 import kotlin.coroutines.intrinsics.COROUTINE_SUSPENDED
@@ -24,11 +21,7 @@
         val x = i.suspended()
           .startCoroutineUninterceptedOrReturn(
             Continuation(EmptyCoroutineContext) {
-<<<<<<< HEAD
-              it.fold(promise::complete, promise::completeExceptionally)
-=======
               promise.completeWith(it)
->>>>>>> c2fe8ad9
             }
           )
 
