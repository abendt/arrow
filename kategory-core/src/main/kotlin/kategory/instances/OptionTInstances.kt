--- conflicted
+++ resolved
@@ -54,45 +54,25 @@
 
 }
 
-<<<<<<< HEAD
 @instance(OptionT::class)
-=======
-object OptionTFoldableInstanceImplicits {
-    @JvmStatic
-    fun <F> instance(FFF: Foldable<F>): OptionTFoldableInstance<F> = object : OptionTFoldableInstance<F> {
-        override fun FFF(): Foldable<F> = FFF
-    }
-}
-
-interface OptionTTraverseFilterInstance<F> :
-        OptionTTraverseInstance<F>,
-        TraverseFilter<OptionTKindPartial<F>> {
-
-    fun TFF(): TraverseFilter<F>
-
-    override fun <G, A, B> traverseFilter(fa: OptionTKind<F, A>, f: (A) -> HK<G, Option<B>>, GA: Applicative<G>): HK<G, OptionT<F, B>> =
-            fa.ev().traverseFilter(f, GA, TF())
-
-}
-
-object OptionTTraverseFilterInstanceImplicits {
-    @JvmStatic
-    fun <F> instance(TF: TraverseFilter<F>): OptionTTraverseFilterInstance<F> = object : OptionTTraverseFilterInstance<F> {
-        override fun FFF(): Foldable<F> = TF
-
-        override fun TF(): Traverse<F> = TF
-
-        override fun TFF(): TraverseFilter<F> = TF
-    }
-}
-
->>>>>>> 093edd1d
 interface OptionTTraverseInstance<F> : OptionTFoldableInstance<F>, Traverse<OptionTKindPartial<F>> {
 
     override fun FFF(): Traverse<F>
 
     override fun <G, A, B> traverse(fa: OptionTKind<F, A>, f: (A) -> HK<G, B>, GA: Applicative<G>): HK<G, OptionT<F, B>> =
             fa.ev().traverse(f, GA, FFF())
+
+}
+
+@instance(OptionT::class)
+interface OptionTTraverseFilterInstance<F> :
+        OptionTTraverseInstance<F>,
+        TraverseFilter<OptionTKindPartial<F>> {
+
+    override fun FFF(): TraverseFilter<F>
+
+    override fun <G, A, B> traverseFilter(fa: OptionTKind<F, A>, f: (A) -> HK<G, Option<B>>, GA: Applicative<G>): HK<G, OptionT<F, B>> =
+            fa.ev().traverseFilter(f, GA, FFF())
 
 }
 
