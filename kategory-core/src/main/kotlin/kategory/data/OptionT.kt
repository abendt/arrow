--- conflicted
+++ resolved
@@ -41,21 +41,11 @@
         inline fun <reified F> monad(MF: Monad<F> = kategory.monad<F>()): OptionTMonadInstance<F> =
                 OptionTMonadInstanceImplicits.instance(MF)
 
-<<<<<<< HEAD
-        inline fun <reified F> traverseFilter(FF: TraverseFilter<F> = kategory.traverseFilter<F>(), MF: Monad<F> = kategory.monad<F>()):
-                TraverseFilter<OptionTKindPartial<F>> = object : OptionTTraverseFilter<F> {
-                    override fun FF(): TraverseFilter<F> = FF
-
-                    override fun MF(): Monad<F> = MF
-                }
-
-        inline fun <reified F> traverse(FF: Traverse<F> = kategory.traverse<F>(), MF: Monad<F> = kategory.monad<F>()): Traverse<OptionTKindPartial<F>> =
-                object : OptionTTraverse<F> {
-                    override fun FF(): Traverse<F> = FF
-=======
         inline fun <reified F> foldable(FFF: Foldable<F> = kategory.foldable<F>()): OptionTFoldableInstance<F> =
                 OptionTFoldableInstanceImplicits.instance(FFF)
->>>>>>> 2c846029
+
+        inline fun <reified F> traverseFilter(FF: TraverseFilter<F> = kategory.traverseFilter<F>()): OptionTTraverseFilterInstance<F> =
+                OptionTTraverseFilterInstanceImplicits.instance(TF)
 
         inline fun <reified F> traverse(TF: Traverse<F> = kategory.traverse<F>()): OptionTTraverseInstance<F> =
                 OptionTTraverseInstanceImplicits.instance(TF)
@@ -75,7 +65,7 @@
 
     inline fun <B> cata(crossinline default: () -> B, crossinline f: (A) -> B, FF: Functor<F>): HK<F, B> = fold(default, f, FF)
 
-    fun <B> ap(ff: OptionTKind<F, (A) -> B>, MF: Monad<F>): OptionT<F, B> = ff.ev().flatMap ({ f -> map(f, MF) }, MF)
+    fun <B> ap(ff: OptionTKind<F, (A) -> B>, MF: Monad<F>): OptionT<F, B> = ff.ev().flatMap({ f -> map(f, MF) }, MF)
 
     inline fun <B> flatMap(crossinline f: (A) -> OptionT<F, B>, MF: Monad<F>): OptionT<F, B> = flatMapF({ it -> f(it).value }, MF)
 
@@ -118,17 +108,13 @@
 
     fun <B> foldR(lb: Eval<B>, f: (A, Eval<B>) -> Eval<B>, FF: Foldable<F>): Eval<B> = FF.compose(Option.foldable()).foldRC(value, lb, f)
 
-<<<<<<< HEAD
-    fun <G, B> traverseFilter(f: (A) -> HK<G, Option<B>>, GA: Applicative<G>, FF: Traverse<F>, MF: Monad<F>):
-            HK<G, HK<OptionTKindPartial<F>, B>> {
+    fun <G, B> traverseFilter(f: (A) -> HK<G, Option<B>>, GA: Applicative<G>, FF: Traverse<F>):
+            HK<G, OptionT<F, B>> {
         val fa = ComposedTraverseFilter(FF, Option.traverseFilter(), Option.applicative()).traverseFilterC(value, f, GA)
-        return GA.map(fa, { OptionT(MF, MF.map(it.lower(), { it.ev() })) })
+        return GA.map(fa, { OptionT(FF.map(it.lower(), { it.ev() })) })
     }
 
-    fun <G, B> traverse(f: (A) -> HK<G, B>, GA: Applicative<G>, FF: Traverse<F>, MF: Monad<F>): HK<G, HK<OptionTKindPartial<F>, B>> {
-=======
     fun <G, B> traverse(f: (A) -> HK<G, B>, GA: Applicative<G>, FF: Traverse<F>): HK<G, OptionT<F, B>> {
->>>>>>> 2c846029
         val fa = ComposedTraverse(FF, Option.traverse(), Option.applicative()).traverseC(value, f, GA)
         return GA.map(fa, { OptionT(FF.map(it.lower(), { it.ev() })) })
     }
