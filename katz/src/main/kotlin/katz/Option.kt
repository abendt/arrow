--- conflicted
+++ resolved
@@ -117,12 +117,8 @@
      * @param  p   the predicate to test
      */
     inline fun forall(p: (A) -> Boolean): Boolean = exists(p)
-
-<<<<<<< HEAD
+    
     data class Some<A>(val value: A) : Option<A>() {
-=======
-    class Some<out A>(val value: A) : Option<A>() {
->>>>>>> 815e6516
         override val isEmpty = false
     }
 
