--- conflicted
+++ resolved
@@ -1,7 +1,6 @@
 package kategory
 
 import io.kotlintest.KTestJUnitRunner
-import io.kotlintest.matchers.shouldBe
 import io.kotlintest.properties.forAll
 import kategory.laws.FunctorFilterLaws
 import org.junit.runner.RunWith
@@ -23,17 +22,9 @@
                 OptionTFIdEq))
 
         testLaws(MonoidKLaws.laws(
-<<<<<<< HEAD
-                OptionT.monoidK(Id),
-                OptionT.applicative(Id),
+                OptionT.monoidK(Id.applicative()),
+                OptionT.applicative(Id.applicative()),
                 OptionTFIdEq))
-=======
-                OptionT.monoidK(Option.monad()),
-                OptionT.applicative(Option.monad()),
-                OptionT.invoke(Option(Option(1)), Option.monad()),
-                Eq.any(),
-                Eq.any()))
->>>>>>> 2aa428c6
 
         testLaws(FunctorFilterLaws.laws(
                 OptionT.functorFilter(),
