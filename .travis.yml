--- conflicted
+++ resolved
@@ -4,10 +4,6 @@
 
 jdk:
 - oraclejdk8
-
-before_script:
-- "echo $JAVA_OPTS"
-- "export JAVA_OPTS=-XX:-UseGCOverheadLimit"
 
 stages:
 - name: build-and-dokka
@@ -22,44 +18,16 @@
   if: branch = master AND type != pull_request
 
 env:
-  global:
-  # include $HOME/.local/bin for `aws`
-  - PATH=$HOME/.local/bin:$PATH
-  - JAVA_OPTS="-Xms512m -Xmx1024m"
+ global:
+ # include $HOME/.local/bin for `aws`
+ - PATH=$HOME/.local/bin:$PATH
+ - JAVA_OPTS="-Xms512m -Xmx1024m"
 
 before_install:
 - pip install --user awscli
 - mkdir -p ~/site
 
 jobs:
-<<<<<<< HEAD
-  include:
-  - stage: build-and-dokka
-    script:
-    - ./gradlew clean build dokka
-    - ./gradlew :arrow-docs:runAnk
-  - stage: build-and-dokka-transfer
-    script:
-    - ./gradlew clean build dokka
-    - ./gradlew :arrow-docs:runAnk
-    # redirecting outputs to files to avoid exceeding travis' logs limit
-    - aws s3 sync modules/docs/arrow-docs/build/site s3://$S3_BUCKET/site > aws_sync_dokka.log
-  - stage: coverage-report
-    script:
-    - ./gradlew codeCoverageReport
-    - bash <(curl -s https://codecov.io/bash)
-  - stage: deploy
-    script:
-    - ./deploy-scripts/deploy.sh
-  - stage: deploy-docs
-    script:
-    - aws s3 sync s3://$S3_BUCKET/site ~/site > aws_sync_jekyll.log
-    - rvm use 2.5.3 --install --fuzzy
-    - bundle install --gemfile modules/docs/arrow-docs/Gemfile --path vendor/bundle
-    - export BUNDLE_GEMFILE=modules/docs/arrow-docs/Gemfile
-    - travis_wait 10 bundle exec jekyll build -s ~/site -d ~/_site
-    - aws s3 sync ~/_site s3://$S3_BUCKET > aws_sync_site.log
-=======
  include:
  - stage: build-and-dokka
    script:
@@ -86,5 +54,4 @@
    - bundle install --gemfile modules/docs/arrow-docs/Gemfile --path vendor/bundle
    - export BUNDLE_GEMFILE=modules/docs/arrow-docs/Gemfile
    - travis_wait 10 bundle exec jekyll build -s ~/site -d ~/_site
-   - aws s3 sync ~/_site s3://$S3_BUCKET > aws_sync_site.log
->>>>>>> 2616b804
+   - aws s3 sync ~/_site s3://$S3_BUCKET > aws_sync_site.log