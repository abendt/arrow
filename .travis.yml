--- conflicted
+++ resolved
@@ -21,7 +21,7 @@
  global:
  # include $HOME/.local/bin for `aws`
  - PATH=$HOME/.local/bin:$PATH
- - JAVA_OPTS="-Xms1024m -Xmx4g -XX:MaxPermSize=1g"
+ - JAVA_OPTS="-Xms512m -Xmx1024m"
 
 before_install:
 - pip install --user awscli
@@ -32,17 +32,6 @@
  - stage: build-and-dokka
    script:
    # redirecting outputs to files to avoid exceeding travis' logs limit
-<<<<<<< HEAD
-   #- ./gradlew clean build
-   #- ./gradlew dokka
-   - ./gradlew clean dokka :arrow-docs:runAnk --no-daemon -Dorg.gradle.jvmargs="-Xms4g -Xmx4g -XX:MaxPermSize=3g"
- - stage: build-and-dokka-transfer
-   script:
-   - ./gradlew checkDependenciesVersion
-   - ./gradlew clean build
-   - ./gradlew dokka
-   - ./gradlew :arrow-docs:runAnk --no-daemon -Dorg.gradle.jvmargs="-Xms4g -Xmx4g -XX:MaxPermSize=3g"
-=======
    - ./gradlew clean build 
    - ./gradlew dokka :arrow-docs:runAnk
  - stage: build-and-dokka-transfer
@@ -50,7 +39,6 @@
    - ./gradlew checkDependenciesVersion
    - ./gradlew clean build 
    - ./gradlew dokka :arrow-docs:runAnk 
->>>>>>> 4ad3be66
    - aws s3 sync modules/docs/arrow-docs/build/site s3://$S3_BUCKET/site > aws_sync_dokka.log
  - stage: coverage-report
    script:
