--- conflicted
+++ resolved
@@ -41,13 +41,6 @@
 sealed class Shape {
   companion object {}
 
-<<<<<<< HEAD
-  @optics data class Circle(val radius: Double) : Shape() {
-    companion object
-  }
-
-  @optics data class Rectangle(val width: Double, val height: Double) : Shape() {
-=======
   @optics
   data class Circle(val radius: Double) : Shape() {
     companion object
@@ -55,7 +48,6 @@
 
   @optics
   data class Rectangle(val width: Double, val height: Double) : Shape() {
->>>>>>> 6cdacfc6
     companion object
   }
 
