--- conflicted
+++ resolved
@@ -179,9 +179,9 @@
   return if ((filesInDir.intersect(fileNames)).isNotEmpty()) {
     currentDirectory
   } else {
-<<<<<<< HEAD
-    recurseFilesUpwards(fileName, currentDirectory.parentFile)
+    recurseFilesUpwards(fileNames, currentDirectory.parentFile)
   }
+}
 
 fun List<String>.nextGenericParam(): String {
   fun check(param: String, next: List<String>): String = (param[0] + 1).let {
@@ -190,8 +190,4 @@
   }
 
   return if (isNotEmpty()) check(first(), drop(1)) else "A"
-=======
-    recurseFilesUpwards(fileNames, currentDirectory.parentFile)
-  }
->>>>>>> 6cdacfc6
 }