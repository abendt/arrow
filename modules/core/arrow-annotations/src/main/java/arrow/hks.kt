--- conflicted
+++ resolved
@@ -4,7 +4,6 @@
  * `Kind<F, A>` represents a generic `F<A>` in a way that's allowed by Kotlin.
  * To revert it back to its original form use the extension function `fix()`.
  *
-<<<<<<< HEAD
  * ```kotlin:ank:playground
  * import arrow.Kind
  * import arrow.core.*
@@ -19,13 +18,6 @@
  * ```
  */
 @documented
-=======
- * ```kotlin
- * val a: Kind<ForIO, List<User>> = someGenericFunction()
- * val fixedA: IO<List<User>> = a.fix()
- * ```
- */
->>>>>>> a7bd1461
 interface Kind<out F, out A>
 typealias Kind2<F, A, B> = Kind<Kind<F, A>, B>
 typealias Kind3<F, A, B, C> = Kind<Kind2<F, A, B>, C>
