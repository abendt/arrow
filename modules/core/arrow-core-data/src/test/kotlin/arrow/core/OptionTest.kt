--- conflicted
+++ resolved
@@ -135,30 +135,6 @@
       x or None shouldBe Some(2)
       None or x shouldBe Some(2)
       None or None shouldBe None
-<<<<<<< HEAD
-
-    }
-
-    "fx can turn effects into pure kinded values" {
-      suspend fun sideEffect(): Int =
-        1
-      fx {
-        val (result) = effect { sideEffect() }
-        result
-      } shouldBe Some(1)
-    }
-
-    "fx lets thrown exception pass through for monads that can handle Throwable" {
-      suspend fun sideEffect(): Int =
-        throw Throwable()
-      shouldThrow<Throwable> {
-        fx {
-          val (result) = effect { sideEffect() }
-          result
-        }
-      }
-=======
->>>>>>> a5b7975a
     }
 
   }
