--- conflicted
+++ resolved
@@ -13,15 +13,10 @@
     testCompile project(':arrow-test')
 }
 
-<<<<<<< HEAD
 apply from: rootProject.file('gradle/gradle-mvn-push.gradle')
-apply plugin: 'kotlin-kapt'
 
 compileKotlin {
     kotlinOptions {
         freeCompilerArgs = ["-XXLanguage:+InlineClasses"]
     }
-}
-=======
-apply from: rootProject.file('gradle/gradle-mvn-push.gradle')
->>>>>>> 0636b11c
+}