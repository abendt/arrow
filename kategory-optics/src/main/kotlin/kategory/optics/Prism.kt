package kategory.optics

import kategory.Applicative
import kategory.Either
import kategory.Eq
import kategory.HK
import kategory.Monoid
import kategory.Option
import kategory.Tuple2
import kategory.applicative
import kategory.compose
import kategory.eq
import kategory.flatMap
import kategory.getOrElse
import kategory.identity
import kategory.left
import kategory.none
import kategory.right
import kategory.some
import kategory.toT

/**
 * [Prism] is a type alias for [PPrism] which fixes the type arguments
 * and restricts the [PPrism] to monomorphic updates.
 */
typealias Prism<S, A> = PPrism<S, S, A, A>

/**
 * A [Prism] is a lossless invertible optic that can look into a structure and reach either no targets or exactly one target.
 * i.e. generalization of finding a target in a sum type (sealed class) Prism<SumType, SumType.SubType>
 * or safe casting Prism<Double, Int>.
 *
 * A (polymorphic) [PPrism] is useful when setting or modifying a value for a polymorphic sum type
 * i.e. PPrism<Try<Sting>, Try<Int>, String, Int>
 *
 * A [PPrism] gathers the two concepts of pattern matching and constructor and thus can be seen as a pair of functions:
 * - `getOrModify: A -> Either<A, B>` meaning we can get the target of a [PPrism] OR return the original value
 * - `reverseGet : B -> A` meaning we can construct the source type of a [PPrism] from a `B`
 *
 * @param S the source of a [PPrism]
 * @param T the modified source of a [PPrism]
 * @param A the target of a [PPrism]
 * @param B the modified target of a [PPrism]
 */
abstract class PPrism<S, T, A, B> {

    abstract fun getOrModify(s: S): Either<T, A>
    abstract fun reverseGet(b: B): T

    companion object {

        fun <S> id() = Iso.id<S>().asPrism()

        /**
         * Invoke operator overload to create a [PPrism] of type `S` with target `A`.
         * Can also be used to construct [Prism]
         */
        operator fun <S, T, A, B> invoke(getOrModify: (S) -> Either<T, A>, reverseGet: (B) -> T) = object : PPrism<S, T, A, B>() {
            override fun getOrModify(s: S): Either<T, A> = getOrModify(s)

            override fun reverseGet(b: B): T = reverseGet(b)
        }

        /**
         * A [PPrism] that checks for equality with a given value
         */
        inline fun <reified A> only(a: A, EQA: Eq<A> = eq()): Prism<A, Unit> = Prism(
                getOrModify = { a2 -> (if (EQA.eqv(a, a2)) a.left() else Unit.right()) },
                reverseGet = { a }
        )

    }

    /**
     * Get the target or nothing if [S] does not match the target
     */
    fun getOption(s: S): Option<A> = getOrModify(s).toOption()

    /**
     * Modify the target of a [PPrism] with an Applicative function
     */
    inline fun <reified F> modifyF(FA: Applicative<F> = applicative(), s: S, crossinline f: (A) -> HK<F, B>): HK<F, T> = getOrModify(s).fold(
            FA::pure,
            { FA.map(f(it), this::reverseGet) }
    )

    /**
     * Modify the target of a [PPrism] with a function
     */
    inline fun modify(s: S, crossinline f: (A) -> B): T = getOrModify(s).fold(::identity, { a -> reverseGet(f(a)) })

    /**
     * Modify the target of a [PPrism] with a function
     */
    inline fun modifyOption(s: S, crossinline f: (A) -> B): Option<T> = getOption(s).map { b -> reverseGet(f(b)) }

    /**
     * Set the target of a [PPrism] with a value
     */
    fun set(s: S, b: B): T = modify(s) { b }

    /**
     * Set the target of a [PPrism] with a value
     */
    fun setOption(s: S, b: B): Option<T> = modifyOption(s) { b }

    /**
     * Check if there is a target
     */
    fun nonEmpty(s: S): Boolean = getOption(s).fold({ false }, { true })

    /**
     * Check if there is no target
     */
    fun isEmpty(s: S): Boolean = !nonEmpty(s)

    /**
     * Find the target that satisfies the predicate
     */
    inline fun find(s: S, crossinline p: (A) -> Boolean): Option<A> = getOption(s).flatMap { a -> if (p(a)) a.some() else none() }

    /**
     * Check if there is a target and it satisfies the predicate
     */
    inline fun exist(s: S, crossinline p: (A) -> Boolean): Boolean = getOption(s).fold({ false }, p)

    /**
     * Check if there is no target or the target satisfies the predicate
     */
    inline fun all(s: S, crossinline p: (A) -> Boolean): Boolean = getOption(s).fold({ true }, p)

    /**
     * Create a product of the [PPrism] and a type [C]
     */
    fun <C> first(): PPrism<Tuple2<S, C>, Tuple2<T, C>, Tuple2<A, C>, Tuple2<B, C>> = PPrism(
            { (s, c) -> getOrModify(s).bimap({ it toT c }, { it toT c }) },
            { (b, c) -> reverseGet(b) toT c }
    )

    /**
     * Create a product of a type [C] and the [PPrism]
     */
    fun <C> second(): PPrism<Tuple2<C, S>, Tuple2<C, T>, Tuple2<C, A>, Tuple2<C, B>> = PPrism(
            { (c, s) -> getOrModify(s).bimap({ c toT it }, { c toT it }) },
            { (c, b) -> c toT reverseGet(b) }
    )

    /**
     * Compose a [PPrism] with another [PPrism]
     */
    infix fun <C, D> compose(other: PPrism<A, B, C, D>): PPrism<S, T, C, D> = Prism(
            { s -> getOrModify(s).flatMap { a -> other.getOrModify(a).bimap({ set(s, it) }, ::identity) } },
            this::reverseGet compose other::reverseGet
    )

    /** compose an [Iso] as an [PPrism] */
    fun <C, D> compose(other: PIso<A, B, C, D>): PPrism<S, T, C, D> = compose(other.asPrism())

    /**
     * Compose a [PPrism] with a [POptional]
     */
    infix fun <C, D> compose(other: POptional<A, B, C, D>): POptional<S, T, C, D> = asOptional() compose other

    /**
     * Compose a [PPrism] with a [PSetter]
     */
    infix fun <C, D> compose(other: PSetter<A, B, C, D>): PSetter<S, T, C, D> = asSetter() compose other

    /**
     * Plus operator overload to compose lenses
     */
    operator fun <C, D> plus(other: PPrism<A, B, C, D>): PPrism<S, T, C, D> = compose(other)

    operator fun <C, D> plus(other: POptional<A, B, C, D>): POptional<S, T, C, D> = compose(other)

    operator fun <C, D> plus(other: PIso<A, B, C, D>): PPrism<S, T, C, D> = compose(other)

    operator fun <C, D> plus(other: PSetter<A, B, C, D>): PSetter<S, T, C, D> = compose(other)

    /**
     * View a [PPrism] as an [POptional]
     */
    fun asOptional(): POptional<S, T, A, B> = POptional(
            this::getOrModify,
            { b -> { s -> set(s, b) } }
    )

    /**
     * View a [PPrism] as a [PSetter]
     */
    fun asSetter(): PSetter<S, T, A, B> = PSetter { f -> { s -> modify(s, f) } }

    /**
<<<<<<< HEAD
     * View a [PPrism] as a [PTraversal]
     */
    fun asTraversal(): PTraversal<S, T, A, B> = object : PTraversal<S, T, A, B>() {
        override fun <F> modifyF(FA: Applicative<F>, s: S, f: (A) -> HK<F, B>): HK<F, T> = getOrModify(s).fold(
                FA::pure,
                { FA.map(f(it), this@PPrism::reverseGet) }
        )
=======
     * View a [PPrism] as a [Fold]
     */
    fun asFold(): Fold<S, A> = object : Fold<S, A>() {
        override fun <R> foldMap(M: Monoid<R>, s: S, f: (A) -> R): R = getOption(s).map(f).getOrElse(M::empty)
>>>>>>> 2498a859
    }

}

/**
 * Create a sum of the [PPrism] and a type [C]
 */
fun <S, T, A, B, C> PPrism<S, T, A, B>.left(): PPrism<Either<S, C>, Either<T, C>, Either<A, C>, Either<B, C>> = Prism(
        { it.fold({ a -> getOrModify(a).bimap({ it.left() }, { it.left() }) }, { c -> Either.Right(c.right()) }) },
        {
            when (it) {
                is Either.Left<B, C> -> Either.Left(reverseGet(it.a))
                is Either.Right<B, C> -> Either.Right(it.b)
            }
        }
)

/**
 * Create a sum of a type [C] and the [PPrism]
 */
fun <S, T, A, B, C> PPrism<S, T, A, B>.right(): PPrism<Either<C, S>, Either<C, T>, Either<C, A>, Either<C, B>> = Prism(
        { it.fold({ c -> Either.Right(c.left()) }, { s -> getOrModify(s).bimap({ it.right() }, { it.right() }) }) },
        { it.map(this::reverseGet) }
)<|MERGE_RESOLUTION|>--- conflicted
+++ resolved
@@ -167,6 +167,16 @@
     infix fun <C, D> compose(other: PSetter<A, B, C, D>): PSetter<S, T, C, D> = asSetter() compose other
 
     /**
+     * Compose a [PPrism] with a [Fold]
+     */
+    infix fun <C> compose(other: Fold<A, C>): Fold<S, C> = asFold() compose other
+
+    /**
+     * Compose a [PPrism] with a [PTraversal]
+     */
+    infix fun <C, D> compose(other: PTraversal<A, B, C, D>): PTraversal<S, T, C, D> = asTraversal() compose other
+
+    /**
      * Plus operator overload to compose lenses
      */
     operator fun <C, D> plus(other: PPrism<A, B, C, D>): PPrism<S, T, C, D> = compose(other)
@@ -176,6 +186,10 @@
     operator fun <C, D> plus(other: PIso<A, B, C, D>): PPrism<S, T, C, D> = compose(other)
 
     operator fun <C, D> plus(other: PSetter<A, B, C, D>): PSetter<S, T, C, D> = compose(other)
+
+    operator fun <C, D> plus(other: Fold<A, C>): Fold<S, C> = compose(other)
+
+    operator fun <C, D> plus(other: PTraversal<A, B, C, D>): PTraversal<S, T, C, D> = compose(other)
 
     /**
      * View a [PPrism] as an [POptional]
@@ -191,7 +205,13 @@
     fun asSetter(): PSetter<S, T, A, B> = PSetter { f -> { s -> modify(s, f) } }
 
     /**
-<<<<<<< HEAD
+     * View a [PPrism] as a [Fold]
+     */
+    fun asFold(): Fold<S, A> = object : Fold<S, A>() {
+        override fun <R> foldMap(M: Monoid<R>, s: S, f: (A) -> R): R = getOption(s).map(f).getOrElse(M::empty)
+    }
+
+    /**
      * View a [PPrism] as a [PTraversal]
      */
     fun asTraversal(): PTraversal<S, T, A, B> = object : PTraversal<S, T, A, B>() {
@@ -199,12 +219,6 @@
                 FA::pure,
                 { FA.map(f(it), this@PPrism::reverseGet) }
         )
-=======
-     * View a [PPrism] as a [Fold]
-     */
-    fun asFold(): Fold<S, A> = object : Fold<S, A>() {
-        override fun <R> foldMap(M: Monoid<R>, s: S, f: (A) -> R): R = getOption(s).map(f).getOrElse(M::empty)
->>>>>>> 2498a859
     }
 
 }
